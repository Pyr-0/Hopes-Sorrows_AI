/**
<<<<<<< HEAD
 * Integrated GLSL Blob-Particle Emotion Visualizer
 * Blobs as particles within the vortex shader
=======
 * Simple Background Emotion Visualizer for Hopes & Sorrows
 * Clean canvas 2D implementation with aquamarine theme
>>>>>>> 1fbb8713
 */

class IntegratedEmotionVisualizer {
    constructor() {
<<<<<<< HEAD
        // WebGL/GLSL properties
        this.gl = null;
        this.program = null;
=======
        // Core properties
>>>>>>> 1fbb8713
        this.canvas = null;
        this.ctx = null;
        this.animationId = null;
        this.startTime = Date.now();
        this.mouseX = 0;
        this.mouseY = 0;
        this.intensity = 1;
        this.timeScale = 1;
        this.zoom = 1;
        this.sentimentColor = [1, 1, 1];
        
<<<<<<< HEAD
        // Blob data for shader
        this.blobs = [];
        this.maxBlobs = 80;
        this.blobIdCounter = 0;
        
        // Uniforms for blob data
        this.blobPositions = new Float32Array(this.maxBlobs * 2); // x, y pairs
        this.blobColors = new Float32Array(this.maxBlobs * 3);    // r, g, b triplets
        this.blobSizes = new Float32Array(this.maxBlobs);         // radius values
        this.blobCount = 0;
        
        // Sentiment color palettes
        this.sentimentColors = {
            hope: [1.0, 0.84, 0.0],
            sorrow: [0.29, 0.56, 0.89],
            transformative: [0.61, 0.35, 0.71],
            ambivalent: [0.91, 0.30, 0.24],
            reflective_neutral: [0.58, 0.65, 0.65]
        };
        
        // Interaction
        this.selectedBlobIndex = -1;
        this.tooltipVisible = false;
        
        console.log('🎨 Integrated GLSL Blob-Particle Visualizer initialized');
    }
    
    async init(container) {
        console.log('🎨 Initializing Integrated Visualizer...');
        
        try {
            this.container = container;
            const success = this.initializeCanvas();
            
            if (!success) {
                throw new Error('Failed to initialize canvas');
            }
            
            this.animate();
            
            window.addEventListener('resize', () => {
                this.handleResize();
            });
            
            console.log('✅ Integrated Visualizer ready');
=======
        // Visual properties
        this.waves = [];
        this.particles = [];
        this.numWaves = 3;
        this.numParticles = 50;
        
        // Color theme - aquamarine palette
        this.colors = {
            primary: 'rgba(102, 204, 179, 0.3)',    // #66ccb3
            secondary: 'rgba(77, 153, 204, 0.2)',   // #4d99cc
            accent: 'rgba(128, 179, 204, 0.2)',     // #80b3cc
            background: 'rgba(10, 25, 35, 1)'       // Dark aquamarine
        };
        
        console.log('🌊 Simple Emotion Visualizer initialized');
    }
    
    /**
     * Initialize the visualizer
     */
    async init(container) {
        try {
            if (!container) {
                throw new Error('Container element not provided');
            }
            
            this.container = container;
            this.createCanvas();
            this.initializeWaves();
            this.initializeParticles();
            this.startAnimation();
            
            console.log('✅ Simple Emotion Visualizer initialized successfully');
>>>>>>> 1fbb8713
            return true;
            
        } catch (error) {
            console.error('❌ Visualizer initialization failed:', error);
<<<<<<< HEAD
            throw error;
        }
    }
    
    handleResize() {
        if (this.canvas && this.gl) {
            this.canvas.width = window.innerWidth;
            this.canvas.height = window.innerHeight;
            this.gl.viewport(0, 0, this.canvas.width, this.canvas.height);
        }
    }
    
    initializeCanvas() {
        try {
            const container = document.getElementById('visualization-container');
            if (!container) {
                console.error('❌ Visualization container not found');
                return false;
            }
            
            // Create single GLSL canvas
            this.canvas = document.createElement('canvas');
            this.canvas.id = 'integrated-canvas';
            this.canvas.style.cssText = `
                position: absolute;
                top: 0;
                left: 0;
                z-index: 1;
                width: 100%;
                height: 100%;
                cursor: pointer;
            `;
            container.appendChild(this.canvas);
            
            this.setupWebGL();
            
            console.log('✅ Integrated canvas initialized');
            return true;
            
        } catch (error) {
            console.error('❌ Canvas initialization failed:', error);
            return false;
        }
    }
    
    setupWebGL() {
        this.canvas.width = window.innerWidth;
        this.canvas.height = window.innerHeight;
        
        this.gl = this.canvas.getContext('webgl') || this.canvas.getContext('experimental-webgl');
        if (!this.gl) {
            console.error('❌ WebGL not supported');
            return;
        }
        
        // Vertex shader
        const vertexSource = `
            attribute vec2 a_position;
            void main() {
                gl_Position = vec4(a_position, 0.0, 1.0);
            }
        `;
        
        // Enhanced fragment shader with blob particles
        const fragmentSource = `
            precision highp float;
            
            uniform vec2 u_resolution;
            uniform vec2 u_mouse;
            uniform float u_time;
            uniform float u_intensity;
            uniform float u_timeScale;
            uniform float u_zoom;
            uniform vec3 u_sentimentColor;
            
            // Blob data
            uniform int u_blobCount;
            uniform vec2 u_blobPositions[${this.maxBlobs}];
            uniform vec3 u_blobColors[${this.maxBlobs}];
            uniform float u_blobSizes[${this.maxBlobs}];
            uniform int u_selectedBlob;
            
            #define PI 3.14159265358979
            #define TAU 6.283185307179586
            #define MAX_BLOBS ${this.maxBlobs}
            
            // Smooth minimum function for blob blending
            float smin(float a, float b, float k) {
                float h = clamp(0.5 + 0.5 * (b - a) / k, 0.0, 1.0);
                return mix(b, a, h) - k * h * (1.0 - h);
            }
            
            // Distance to blob field
            float blobField(vec2 pos) {
                float dist = 1000.0;
                
                for (int i = 0; i < MAX_BLOBS; i++) {
                    if (i >= u_blobCount) break;
                    
                    vec2 blobPos = u_blobPositions[i];
                    float blobSize = u_blobSizes[i];
                    
                    // Convert screen coordinates to shader coordinates
                    vec2 screenPos = (blobPos / u_resolution) * 2.0 - 1.0;
                    screenPos.y = -screenPos.y; // Flip Y coordinate
                    
                    float blobDist = length(pos - screenPos) - (blobSize / u_resolution.y * 2.0);
                    dist = smin(dist, blobDist, 0.1);
                }
                
                return dist;
            }
            
            // Get blob color at position
            vec3 getBlobColor(vec2 pos) {
                vec3 color = vec3(0.0);
                float totalWeight = 0.0;
                
                for (int i = 0; i < MAX_BLOBS; i++) {
                    if (i >= u_blobCount) break;
                    
                    vec2 blobPos = u_blobPositions[i];
                    vec3 blobColor = u_blobColors[i];
                    float blobSize = u_blobSizes[i];
                    
                    vec2 screenPos = (blobPos / u_resolution) * 2.0 - 1.0;
                    screenPos.y = -screenPos.y;
                    
                    float dist = length(pos - screenPos);
                    float influence = (blobSize / u_resolution.y * 2.0) * 1.5;
                    
                    if (dist < influence) {
                        float weight = 1.0 - smoothstep(0.0, influence, dist);
                        
                        // Highlight selected blob
                        if (i == u_selectedBlob) {
                            weight *= 2.0;
                            blobColor = mix(blobColor, vec3(1.0, 1.0, 1.0), 0.3);
                        }
                        
                        color += blobColor * weight;
                        totalWeight += weight;
                    }
                }
                
                return totalWeight > 0.0 ? color / totalWeight : vec3(0.0);
            }
            
            void main() {
                vec3 c = vec3(0.0);
                vec2 R = u_resolution;
                vec2 m = (u_mouse - 0.5 * R) / R.y * 2.0;
                
                // Vortex calculations
                float t = (length(u_mouse) > 0.0) ? 
                          atan(m.x, -m.y) : 
                          -0.54 + (u_time * u_timeScale * TAU) / 3600.0;
                      
                float n = (cos(t) > 0.0) ? sin(t) : 1.0 / sin(t);
                float e = n * 2.0;
                float z = clamp(pow(500.0, n), 1e-16, 1e+18) * u_zoom;
                
                vec2 uv = (gl_FragCoord.xy - 0.5 * R) / R.y * 2.0;
                vec2 u = uv * z;
                
                float ro = -PI / 2.0;
                float cr = u_time * u_timeScale * TAU / 5.0;
                float a = atan(u.y, u.x) - ro;
                float i = a / TAU;
                float r = exp(log(length(u)) / e);
                float sc = ceil(r - i);
                float s = pow(sc + i, 2.0);
                float vd = cos((sc * TAU + a) / n);
                float ts = cr + s / n * TAU;
                
                // Base vortex pattern
                c += sin(ts / 2.0) * u_intensity * 0.3;
                c *= cos(ts);
                c *= pow(abs(sin((r - i) * PI)), abs(e) + 5.0);
                c *= 0.2 + abs(vd);
                c = min(c, pow(length(u) / z, -1.0 / n));
                
                // Blend with blob colors
                vec3 blobColor = getBlobColor(uv);
                float blobInfluence = length(blobColor);
                
                if (blobInfluence > 0.0) {
                    // Blend vortex with blob colors
                    vec3 vortexColor = mix(
                        vec3(vd + 1.0, abs(sin(t)), 1.0 - vd), 
                        u_sentimentColor, 
                        0.3
                    );
                    
                    c += (c * 2.0) - (vortexColor * 0.3);
                    c = mix(c, blobColor, smoothstep(0.0, 1.0, blobInfluence));
                } else {
                    // Standard vortex coloring
                    vec3 rgb = mix(
                        vec3(vd + 1.0, abs(sin(t)), 1.0 - vd), 
                        u_sentimentColor, 
                        0.3
                    );
                    c += (c * 2.0) - (rgb * 0.5);
                }
                
                // Add subtle vignette
                float dist = length(uv);
                c *= 1.0 - smoothstep(0.8, 1.2, dist);
                
                // Enhance blob areas
                float blobField = blobField(uv);
                if (blobField < 0.0) {
                    c *= 1.0 + abs(blobField) * 2.0;
                }
                
                gl_FragColor = vec4(c, 1.0);
            }
        `;
        
        // Create and link shaders
        const vertexShader = this.createShader(this.gl.VERTEX_SHADER, vertexSource);
        const fragmentShader = this.createShader(this.gl.FRAGMENT_SHADER, fragmentSource);
        
        this.program = this.gl.createProgram();
        this.gl.attachShader(this.program, vertexShader);
        this.gl.attachShader(this.program, fragmentShader);
        this.gl.linkProgram(this.program);
        
        if (!this.gl.getProgramParameter(this.program, this.gl.LINK_STATUS)) {
            console.error('❌ Program link error:', this.gl.getProgramInfoLog(this.program));
            return;
        }
        
        // Get uniform locations
        this.uniforms = {
            resolution: this.gl.getUniformLocation(this.program, 'u_resolution'),
            mouse: this.gl.getUniformLocation(this.program, 'u_mouse'),
            time: this.gl.getUniformLocation(this.program, 'u_time'),
            intensity: this.gl.getUniformLocation(this.program, 'u_intensity'),
            timeScale: this.gl.getUniformLocation(this.program, 'u_timeScale'),
            zoom: this.gl.getUniformLocation(this.program, 'u_zoom'),
            sentimentColor: this.gl.getUniformLocation(this.program, 'u_sentimentColor'),
            blobCount: this.gl.getUniformLocation(this.program, 'u_blobCount'),
            blobPositions: this.gl.getUniformLocation(this.program, 'u_blobPositions'),
            blobColors: this.gl.getUniformLocation(this.program, 'u_blobColors'),
            blobSizes: this.gl.getUniformLocation(this.program, 'u_blobSizes'),
            selectedBlob: this.gl.getUniformLocation(this.program, 'u_selectedBlob')
        };
        
        // Create vertex buffer
        const vertices = new Float32Array([-1, -1, 1, -1, -1, 1, 1, 1]);
        const vertexBuffer = this.gl.createBuffer();
        this.gl.bindBuffer(this.gl.ARRAY_BUFFER, vertexBuffer);
        this.gl.bufferData(this.gl.ARRAY_BUFFER, vertices, this.gl.STATIC_DRAW);
        
        const positionLocation = this.gl.getAttribLocation(this.program, 'a_position');
        this.gl.enableVertexAttribArray(positionLocation);
        this.gl.vertexAttribPointer(positionLocation, 2, this.gl.FLOAT, false, 0, 0);
        
        this.gl.viewport(0, 0, this.canvas.width, this.canvas.height);
        
        // Mouse interactions
        this.canvas.addEventListener('mousemove', (e) => {
            this.mouseX = e.clientX;
            this.mouseY = window.innerHeight - e.clientY;
        });
        
        this.canvas.addEventListener('click', (e) => {
            this.handleClick(e.clientX, e.clientY);
        });
        
        console.log('✅ WebGL setup complete with blob integration');
=======
            this.initializeFallbackMode();
            return true;
        }
    }
    
    /**
     * Create and setup canvas
     */
    createCanvas() {
        this.canvas = document.createElement('canvas');
        this.canvas.id = 'emotion-background-canvas';
        this.canvas.style.cssText = `
            position: absolute;
            top: 0;
            left: 0;
            width: 100%;
            height: 100%;
            z-index: 0;
            pointer-events: none;
        `;
        
        this.container.appendChild(this.canvas);
        this.ctx = this.canvas.getContext('2d');
        
        this.resizeCanvas();
        window.addEventListener('resize', () => this.resizeCanvas());
    }
    
    /**
     * Resize canvas to fit container
     */
    resizeCanvas() {
        if (!this.canvas) return;
        
        this.canvas.width = window.innerWidth;
        this.canvas.height = window.innerHeight;
    }
    
    /**
     * Initialize wave patterns
     */
    initializeWaves() {
        this.waves = [];
        for (let i = 0; i < this.numWaves; i++) {
            this.waves.push({
                amplitude: 30 + i * 20,
                frequency: 0.01 + i * 0.005,
                speed: 0.02 + i * 0.01,
                offset: i * Math.PI / 2,
                color: i === 0 ? this.colors.primary : 
                       i === 1 ? this.colors.secondary : this.colors.accent
            });
        }
    }
    
    /**
     * Initialize floating particles
     */
    initializeParticles() {
        this.particles = [];
        for (let i = 0; i < this.numParticles; i++) {
            this.particles.push({
                x: Math.random() * window.innerWidth,
                y: Math.random() * window.innerHeight,
                size: Math.random() * 3 + 1,
                speedX: (Math.random() - 0.5) * 0.5,
                speedY: (Math.random() - 0.5) * 0.5,
                opacity: Math.random() * 0.5 + 0.1,
                pulse: Math.random() * Math.PI * 2
            });
        }
    }
    
    /**
     * Start animation loop
     */
    startAnimation() {
        const animate = () => {
            this.draw();
            this.animationId = requestAnimationFrame(animate);
        };
        animate();
    }
    
    /**
     * Main drawing function
     */
    draw() {
        if (!this.ctx) return;
        
        const currentTime = (Date.now() - this.startTime) / 1000;
        
        // Clear canvas with background gradient
        this.drawBackground();
        
        // Draw animated waves
        this.drawWaves(currentTime);
        
        // Draw floating particles
        this.drawParticles(currentTime);
>>>>>>> 1fbb8713
    }
    
    /**
     * Draw background gradient
     */
    drawBackground() {
        const gradient = this.ctx.createLinearGradient(0, 0, 0, this.canvas.height);
        gradient.addColorStop(0, 'rgba(10, 25, 35, 1)');
        gradient.addColorStop(0.5, 'rgba(15, 30, 40, 1)');
        gradient.addColorStop(1, 'rgba(20, 35, 45, 1)');
        
        this.ctx.fillStyle = gradient;
        this.ctx.fillRect(0, 0, this.canvas.width, this.canvas.height);
    }
    
<<<<<<< HEAD
    animate() {
        if (!this.gl || !this.program) return;
        
        const currentTime = (Date.now() - this.startTime) / 1000;
        
        // Update blob physics
        this.updateBlobPhysics();
        
        this.gl.viewport(0, 0, this.canvas.width, this.canvas.height);
        this.gl.useProgram(this.program);
        
        // Set standard uniforms
        this.gl.uniform2f(this.uniforms.resolution, this.canvas.width, this.canvas.height);
        this.gl.uniform2f(this.uniforms.mouse, this.mouseX, this.mouseY);
        this.gl.uniform1f(this.uniforms.time, currentTime);
        this.gl.uniform1f(this.uniforms.intensity, this.intensity);
        this.gl.uniform1f(this.uniforms.timeScale, this.timeScale);
        this.gl.uniform1f(this.uniforms.zoom, this.zoom);
        this.gl.uniform3f(this.uniforms.sentimentColor, ...this.sentimentColor);
        
        // Set blob uniforms
        this.gl.uniform1i(this.uniforms.blobCount, this.blobCount);
        this.gl.uniform2fv(this.uniforms.blobPositions, this.blobPositions);
        this.gl.uniform3fv(this.uniforms.blobColors, this.blobColors);
        this.gl.uniform1fv(this.uniforms.blobSizes, this.blobSizes);
        this.gl.uniform1i(this.uniforms.selectedBlob, this.selectedBlobIndex);
        
        // Draw
        this.gl.drawArrays(this.gl.TRIANGLE_STRIP, 0, 4);
        
        requestAnimationFrame(() => this.animate());
    }
    
    updateBlobPhysics() {
        const centerX = window.innerWidth / 2;
        const centerY = window.innerHeight / 2;
        
        this.blobs.forEach((blob, index) => {
            // Apply gentle orbital motion
            const angle = Date.now() * 0.0001 + blob.initialAngle;
            const radius = blob.orbitRadius + Math.sin(Date.now() * 0.001 + blob.id) * 20;
            
            blob.x = centerX + Math.cos(angle) * radius;
            blob.y = centerY + Math.sin(angle) * radius * 0.7; // Elliptical orbit
            
            // Update shader arrays
            const i = index * 2;
            this.blobPositions[i] = blob.x;
            this.blobPositions[i + 1] = blob.y;
            
            const colorIndex = index * 3;
            const color = this.sentimentColors[blob.category] || [1, 1, 1];
            this.blobColors[colorIndex] = color[0];
            this.blobColors[colorIndex + 1] = color[1];
            this.blobColors[colorIndex + 2] = color[2];
            
            this.blobSizes[index] = blob.radius;
        });
    }
    
    handleClick(x, y) {
        // Find clicked blob
        let clickedBlobIndex = -1;
        let minDistance = Infinity;
        
        this.blobs.forEach((blob, index) => {
            const distance = Math.sqrt((x - blob.x) ** 2 + (y - blob.y) ** 2);
            if (distance <= blob.radius && distance < minDistance) {
                minDistance = distance;
                clickedBlobIndex = index;
            }
        });
        
        if (clickedBlobIndex !== -1) {
            this.selectedBlobIndex = clickedBlobIndex;
            this.showBlobTooltip(this.blobs[clickedBlobIndex], x, y);
            
            // Add some visual feedback
            this.blobs[clickedBlobIndex].radius *= 1.2;
            setTimeout(() => {
                if (this.blobs[clickedBlobIndex]) {
                    this.blobs[clickedBlobIndex].radius /= 1.2;
                }
            }, 200);
        } else {
            this.selectedBlobIndex = -1;
            this.hideTooltip();
        }
    }
    
    showBlobTooltip(blob, x, y) {
        this.hideTooltip();
        
        const tooltip = document.createElement('div');
        tooltip.className = 'blob-tooltip';
        tooltip.style.cssText = `
            position: absolute;
            background: rgba(21, 21, 21, 0.95);
            color: white;
            padding: 16px;
            border-radius: 12px;
            font-size: 14px;
            max-width: 300px;
            z-index: 2000;
            backdrop-filter: blur(10px);
            border: 1px solid rgba(255, 215, 0, 0.3);
            box-shadow: 0 8px 32px rgba(0, 0, 0, 0.5);
            left: ${Math.min(x + 10, window.innerWidth - 320)}px;
            top: ${Math.max(y - 10, 10)}px;
        `;
        
        const category = blob.category.replace('_', ' ').replace(/\b\w/g, l => l.toUpperCase());
        const confidence = Math.round((blob.confidence || 0.5) * 100);
        
        tooltip.innerHTML = `
            <div style="font-weight: 600; margin-bottom: 8px; color: #FFD700;">
                ${category}
            </div>
            <div style="margin-bottom: 8px;">
                <strong>Speaker:</strong> ${blob.speaker || 'Unknown'}
            </div>
            <div style="margin-bottom: 8px;">
                <strong>Confidence:</strong> ${confidence}%
            </div>
            <div style="margin-bottom: 8px;">
                <strong>Message:</strong><br>
                <em style="color: rgba(255, 255, 255, 0.8);">"${blob.text.substring(0, 150)}${blob.text.length > 150 ? '...' : ''}"</em>
            </div>
        `;
        
        document.body.appendChild(tooltip);
        this.tooltipVisible = true;
        
        // Auto-hide after 5 seconds
        setTimeout(() => {
            if (this.tooltipVisible) {
                this.hideTooltip();

            }
        }, 5000);
    }
    
    hideTooltip() {
        const tooltips = document.querySelectorAll('.blob-tooltip');
        tooltips.forEach(tooltip => tooltip.remove());
        this.tooltipVisible = false;
    }
    
    addBlob(blobData) {
        console.log('🫧 Adding integrated blob particle:', blobData.category);
        
        const blob = {
            id: blobData.id || `blob_${this.blobIdCounter++}`,
            x: window.innerWidth / 2,
            y: window.innerHeight / 2,
            radius: this.calculateBlobSize(blobData),
            
            // Orbital motion properties
            orbitRadius: 100 + Math.random() * 200,
            initialAngle: Math.random() * Math.PI * 2,
            
            // Data properties
            category: blobData.category || 'reflective_neutral',
            speaker: blobData.speaker_name || blobData.speaker || 'Unknown',
            text: blobData.text || '',
            confidence: (typeof blobData.confidence === 'number') ? blobData.confidence : 0.5,
            score: (typeof blobData.score === 'number') ? blobData.score : 0,
            created_at: blobData.created_at || new Date().toISOString()
        };
        
        this.blobs.push(blob);
        
        // Remove oldest if too many
        if (this.blobs.length > this.maxBlobs) {
            this.blobs.shift();
        }
        
        this.blobCount = this.blobs.length;
        this.updateBackgroundSentiment();
        
        console.log(`🎨 Integrated blob particle created: ${blob.category} (${this.blobCount} total)`);
    }
    
    calculateBlobSize(blobData) {
        const confidence = (typeof blobData.confidence === 'number') ? blobData.confidence : 0.5;
        const score = (typeof blobData.score === 'number') ? blobData.score : 0;
        
        const baseSize = 30;
        const confidenceMultiplier = confidence * 20;
        const intensityMultiplier = Math.abs(score) * 15;
        
        return Math.max(20, Math.min(60, baseSize + confidenceMultiplier + intensityMultiplier));
    }
    
    updateBackgroundSentiment() {
        if (this.blobs.length === 0) return;
        
        const sentimentCounts = {};
        this.blobs.forEach(blob => {
            sentimentCounts[blob.category] = (sentimentCounts[blob.category] || 0) + 1;
        });
        
        const dominantSentiment = Object.keys(sentimentCounts).reduce((a, b) => 
            sentimentCounts[a] > sentimentCounts[b] ? a : b
        );
        
        const targetColor = this.sentimentColors[dominantSentiment] || [1, 1, 1];
        
        // Smooth transition
        this.sentimentColor[0] += (targetColor[0] - this.sentimentColor[0]) * 0.1;
        this.sentimentColor[1] += (targetColor[1] - this.sentimentColor[1]) * 0.1;
        this.sentimentColor[2] += (targetColor[2] - this.sentimentColor[2]) * 0.1;
        
        console.log('🎨 Updated background sentiment to:', dominantSentiment);
    }
    
    clearAllBlobs() {
        this.blobs = [];
        this.blobCount = 0;
        this.selectedBlobIndex = -1;
        this.hideTooltip();
        this.sentimentColor = [1, 1, 1];
        
        // Clear shader arrays
        this.blobPositions.fill(0);
        this.blobColors.fill(0);
        this.blobSizes.fill(0);
        
        console.log('🧹 Cleared all integrated blob particles');
=======
    /**
     * Draw animated wave patterns
     */
    drawWaves(time) {
        this.waves.forEach(wave => {
            this.ctx.beginPath();
            this.ctx.strokeStyle = wave.color;
            this.ctx.lineWidth = 2;
            
            for (let x = 0; x <= this.canvas.width; x += 5) {
                const y = this.canvas.height / 2 + 
                         Math.sin(x * wave.frequency + time * wave.speed + wave.offset) * wave.amplitude;
                
                if (x === 0) {
                    this.ctx.moveTo(x, y);
                } else {
                    this.ctx.lineTo(x, y);
                }
            }
            
            this.ctx.stroke();
        });
    }
    
    /**
     * Draw floating particles
     */
    drawParticles(time) {
        this.particles.forEach(particle => {
            // Update position
            particle.x += particle.speedX;
            particle.y += particle.speedY;
            
            // Wrap around screen
            if (particle.x < 0) particle.x = this.canvas.width;
            if (particle.x > this.canvas.width) particle.x = 0;
            if (particle.y < 0) particle.y = this.canvas.height;
            if (particle.y > this.canvas.height) particle.y = 0;
            
            // Update pulse
            particle.pulse += 0.02;
            const pulseOpacity = particle.opacity * (0.5 + 0.5 * Math.sin(particle.pulse));
            
            // Draw particle
            this.ctx.beginPath();
            this.ctx.fillStyle = `rgba(102, 204, 179, ${pulseOpacity})`;
            this.ctx.arc(particle.x, particle.y, particle.size, 0, Math.PI * 2);
            this.ctx.fill();
        });
    }
    
    /**
     * Initialize fallback mode when canvas fails
     */
    initializeFallbackMode() {
        console.log('🔄 Initializing fallback visualization mode...');
        
        const fallbackDiv = document.createElement('div');
        fallbackDiv.id = 'emotion-fallback';
        fallbackDiv.style.cssText = `
            position: absolute;
            top: 0;
            left: 0;
            width: 100%;
            height: 100%;
            background: linear-gradient(135deg, 
                rgba(10, 25, 35, 1) 0%, 
                rgba(15, 30, 40, 1) 50%, 
                rgba(20, 35, 45, 1) 100%);
            z-index: 0;
            pointer-events: none;
        `;
        
        this.container.appendChild(fallbackDiv);
        console.log('✅ Fallback visualization mode initialized');
    }
    
    /**
     * Update visualization based on emotion data
     */
    updateSentiment(sentimentData) {
        // This can be expanded to adjust wave patterns based on emotion
        if (sentimentData && sentimentData.dominant_emotion) {
            console.log('🌊 Updating visualization for:', sentimentData.dominant_emotion);
        }
    }
    
    /**
     * Clean up and destroy visualizer
     */
    destroy() {
        if (this.animationId) {
            cancelAnimationFrame(this.animationId);
            this.animationId = null;
        }
        
        if (this.canvas) {
            this.canvas.remove();
            this.canvas = null;
        }
        
        window.removeEventListener('resize', this.resizeCanvas);
        console.log('🌊 Emotion Visualizer destroyed');
    }
    
    // Legacy methods for compatibility
    addBlob(blobData) {
        // Handled by BlobEmotionVisualizer
        return null;
    }
    
    clearAllBlobs() {
        // Handled by BlobEmotionVisualizer
>>>>>>> 1fbb8713
    }
    
    getBlobCount() {
        return 0;
    }
    
    getCategoryCounts() {
<<<<<<< HEAD
        const counts = {
            hope: 0,
            sorrow: 0,
            transformative: 0,
            ambivalent: 0,
            reflective_neutral: 0
        };
        
        this.blobs.forEach(blob => {
            if (counts.hasOwnProperty(blob.category)) {
                counts[blob.category]++;
            }
        });
        
        return counts;
=======
        return {};
>>>>>>> 1fbb8713
    }
}

// Make available globally
window.IntegratedEmotionVisualizer = IntegratedEmotionVisualizer;window.IntegratedEmotionVisualizer = IntegratedEmotionVisualizer;<|MERGE_RESOLUTION|>--- conflicted
+++ resolved
@@ -1,22 +1,11 @@
 /**
-<<<<<<< HEAD
- * Integrated GLSL Blob-Particle Emotion Visualizer
- * Blobs as particles within the vortex shader
-=======
  * Simple Background Emotion Visualizer for Hopes & Sorrows
  * Clean canvas 2D implementation with aquamarine theme
->>>>>>> 1fbb8713
  */
 
 class IntegratedEmotionVisualizer {
     constructor() {
-<<<<<<< HEAD
-        // WebGL/GLSL properties
-        this.gl = null;
-        this.program = null;
-=======
         // Core properties
->>>>>>> 1fbb8713
         this.canvas = null;
         this.ctx = null;
         this.animationId = null;
@@ -28,53 +17,6 @@
         this.zoom = 1;
         this.sentimentColor = [1, 1, 1];
         
-<<<<<<< HEAD
-        // Blob data for shader
-        this.blobs = [];
-        this.maxBlobs = 80;
-        this.blobIdCounter = 0;
-        
-        // Uniforms for blob data
-        this.blobPositions = new Float32Array(this.maxBlobs * 2); // x, y pairs
-        this.blobColors = new Float32Array(this.maxBlobs * 3);    // r, g, b triplets
-        this.blobSizes = new Float32Array(this.maxBlobs);         // radius values
-        this.blobCount = 0;
-        
-        // Sentiment color palettes
-        this.sentimentColors = {
-            hope: [1.0, 0.84, 0.0],
-            sorrow: [0.29, 0.56, 0.89],
-            transformative: [0.61, 0.35, 0.71],
-            ambivalent: [0.91, 0.30, 0.24],
-            reflective_neutral: [0.58, 0.65, 0.65]
-        };
-        
-        // Interaction
-        this.selectedBlobIndex = -1;
-        this.tooltipVisible = false;
-        
-        console.log('🎨 Integrated GLSL Blob-Particle Visualizer initialized');
-    }
-    
-    async init(container) {
-        console.log('🎨 Initializing Integrated Visualizer...');
-        
-        try {
-            this.container = container;
-            const success = this.initializeCanvas();
-            
-            if (!success) {
-                throw new Error('Failed to initialize canvas');
-            }
-            
-            this.animate();
-            
-            window.addEventListener('resize', () => {
-                this.handleResize();
-            });
-            
-            console.log('✅ Integrated Visualizer ready');
-=======
         // Visual properties
         this.waves = [];
         this.particles = [];
@@ -108,286 +50,10 @@
             this.startAnimation();
             
             console.log('✅ Simple Emotion Visualizer initialized successfully');
->>>>>>> 1fbb8713
             return true;
             
         } catch (error) {
             console.error('❌ Visualizer initialization failed:', error);
-<<<<<<< HEAD
-            throw error;
-        }
-    }
-    
-    handleResize() {
-        if (this.canvas && this.gl) {
-            this.canvas.width = window.innerWidth;
-            this.canvas.height = window.innerHeight;
-            this.gl.viewport(0, 0, this.canvas.width, this.canvas.height);
-        }
-    }
-    
-    initializeCanvas() {
-        try {
-            const container = document.getElementById('visualization-container');
-            if (!container) {
-                console.error('❌ Visualization container not found');
-                return false;
-            }
-            
-            // Create single GLSL canvas
-            this.canvas = document.createElement('canvas');
-            this.canvas.id = 'integrated-canvas';
-            this.canvas.style.cssText = `
-                position: absolute;
-                top: 0;
-                left: 0;
-                z-index: 1;
-                width: 100%;
-                height: 100%;
-                cursor: pointer;
-            `;
-            container.appendChild(this.canvas);
-            
-            this.setupWebGL();
-            
-            console.log('✅ Integrated canvas initialized');
-            return true;
-            
-        } catch (error) {
-            console.error('❌ Canvas initialization failed:', error);
-            return false;
-        }
-    }
-    
-    setupWebGL() {
-        this.canvas.width = window.innerWidth;
-        this.canvas.height = window.innerHeight;
-        
-        this.gl = this.canvas.getContext('webgl') || this.canvas.getContext('experimental-webgl');
-        if (!this.gl) {
-            console.error('❌ WebGL not supported');
-            return;
-        }
-        
-        // Vertex shader
-        const vertexSource = `
-            attribute vec2 a_position;
-            void main() {
-                gl_Position = vec4(a_position, 0.0, 1.0);
-            }
-        `;
-        
-        // Enhanced fragment shader with blob particles
-        const fragmentSource = `
-            precision highp float;
-            
-            uniform vec2 u_resolution;
-            uniform vec2 u_mouse;
-            uniform float u_time;
-            uniform float u_intensity;
-            uniform float u_timeScale;
-            uniform float u_zoom;
-            uniform vec3 u_sentimentColor;
-            
-            // Blob data
-            uniform int u_blobCount;
-            uniform vec2 u_blobPositions[${this.maxBlobs}];
-            uniform vec3 u_blobColors[${this.maxBlobs}];
-            uniform float u_blobSizes[${this.maxBlobs}];
-            uniform int u_selectedBlob;
-            
-            #define PI 3.14159265358979
-            #define TAU 6.283185307179586
-            #define MAX_BLOBS ${this.maxBlobs}
-            
-            // Smooth minimum function for blob blending
-            float smin(float a, float b, float k) {
-                float h = clamp(0.5 + 0.5 * (b - a) / k, 0.0, 1.0);
-                return mix(b, a, h) - k * h * (1.0 - h);
-            }
-            
-            // Distance to blob field
-            float blobField(vec2 pos) {
-                float dist = 1000.0;
-                
-                for (int i = 0; i < MAX_BLOBS; i++) {
-                    if (i >= u_blobCount) break;
-                    
-                    vec2 blobPos = u_blobPositions[i];
-                    float blobSize = u_blobSizes[i];
-                    
-                    // Convert screen coordinates to shader coordinates
-                    vec2 screenPos = (blobPos / u_resolution) * 2.0 - 1.0;
-                    screenPos.y = -screenPos.y; // Flip Y coordinate
-                    
-                    float blobDist = length(pos - screenPos) - (blobSize / u_resolution.y * 2.0);
-                    dist = smin(dist, blobDist, 0.1);
-                }
-                
-                return dist;
-            }
-            
-            // Get blob color at position
-            vec3 getBlobColor(vec2 pos) {
-                vec3 color = vec3(0.0);
-                float totalWeight = 0.0;
-                
-                for (int i = 0; i < MAX_BLOBS; i++) {
-                    if (i >= u_blobCount) break;
-                    
-                    vec2 blobPos = u_blobPositions[i];
-                    vec3 blobColor = u_blobColors[i];
-                    float blobSize = u_blobSizes[i];
-                    
-                    vec2 screenPos = (blobPos / u_resolution) * 2.0 - 1.0;
-                    screenPos.y = -screenPos.y;
-                    
-                    float dist = length(pos - screenPos);
-                    float influence = (blobSize / u_resolution.y * 2.0) * 1.5;
-                    
-                    if (dist < influence) {
-                        float weight = 1.0 - smoothstep(0.0, influence, dist);
-                        
-                        // Highlight selected blob
-                        if (i == u_selectedBlob) {
-                            weight *= 2.0;
-                            blobColor = mix(blobColor, vec3(1.0, 1.0, 1.0), 0.3);
-                        }
-                        
-                        color += blobColor * weight;
-                        totalWeight += weight;
-                    }
-                }
-                
-                return totalWeight > 0.0 ? color / totalWeight : vec3(0.0);
-            }
-            
-            void main() {
-                vec3 c = vec3(0.0);
-                vec2 R = u_resolution;
-                vec2 m = (u_mouse - 0.5 * R) / R.y * 2.0;
-                
-                // Vortex calculations
-                float t = (length(u_mouse) > 0.0) ? 
-                          atan(m.x, -m.y) : 
-                          -0.54 + (u_time * u_timeScale * TAU) / 3600.0;
-                      
-                float n = (cos(t) > 0.0) ? sin(t) : 1.0 / sin(t);
-                float e = n * 2.0;
-                float z = clamp(pow(500.0, n), 1e-16, 1e+18) * u_zoom;
-                
-                vec2 uv = (gl_FragCoord.xy - 0.5 * R) / R.y * 2.0;
-                vec2 u = uv * z;
-                
-                float ro = -PI / 2.0;
-                float cr = u_time * u_timeScale * TAU / 5.0;
-                float a = atan(u.y, u.x) - ro;
-                float i = a / TAU;
-                float r = exp(log(length(u)) / e);
-                float sc = ceil(r - i);
-                float s = pow(sc + i, 2.0);
-                float vd = cos((sc * TAU + a) / n);
-                float ts = cr + s / n * TAU;
-                
-                // Base vortex pattern
-                c += sin(ts / 2.0) * u_intensity * 0.3;
-                c *= cos(ts);
-                c *= pow(abs(sin((r - i) * PI)), abs(e) + 5.0);
-                c *= 0.2 + abs(vd);
-                c = min(c, pow(length(u) / z, -1.0 / n));
-                
-                // Blend with blob colors
-                vec3 blobColor = getBlobColor(uv);
-                float blobInfluence = length(blobColor);
-                
-                if (blobInfluence > 0.0) {
-                    // Blend vortex with blob colors
-                    vec3 vortexColor = mix(
-                        vec3(vd + 1.0, abs(sin(t)), 1.0 - vd), 
-                        u_sentimentColor, 
-                        0.3
-                    );
-                    
-                    c += (c * 2.0) - (vortexColor * 0.3);
-                    c = mix(c, blobColor, smoothstep(0.0, 1.0, blobInfluence));
-                } else {
-                    // Standard vortex coloring
-                    vec3 rgb = mix(
-                        vec3(vd + 1.0, abs(sin(t)), 1.0 - vd), 
-                        u_sentimentColor, 
-                        0.3
-                    );
-                    c += (c * 2.0) - (rgb * 0.5);
-                }
-                
-                // Add subtle vignette
-                float dist = length(uv);
-                c *= 1.0 - smoothstep(0.8, 1.2, dist);
-                
-                // Enhance blob areas
-                float blobField = blobField(uv);
-                if (blobField < 0.0) {
-                    c *= 1.0 + abs(blobField) * 2.0;
-                }
-                
-                gl_FragColor = vec4(c, 1.0);
-            }
-        `;
-        
-        // Create and link shaders
-        const vertexShader = this.createShader(this.gl.VERTEX_SHADER, vertexSource);
-        const fragmentShader = this.createShader(this.gl.FRAGMENT_SHADER, fragmentSource);
-        
-        this.program = this.gl.createProgram();
-        this.gl.attachShader(this.program, vertexShader);
-        this.gl.attachShader(this.program, fragmentShader);
-        this.gl.linkProgram(this.program);
-        
-        if (!this.gl.getProgramParameter(this.program, this.gl.LINK_STATUS)) {
-            console.error('❌ Program link error:', this.gl.getProgramInfoLog(this.program));
-            return;
-        }
-        
-        // Get uniform locations
-        this.uniforms = {
-            resolution: this.gl.getUniformLocation(this.program, 'u_resolution'),
-            mouse: this.gl.getUniformLocation(this.program, 'u_mouse'),
-            time: this.gl.getUniformLocation(this.program, 'u_time'),
-            intensity: this.gl.getUniformLocation(this.program, 'u_intensity'),
-            timeScale: this.gl.getUniformLocation(this.program, 'u_timeScale'),
-            zoom: this.gl.getUniformLocation(this.program, 'u_zoom'),
-            sentimentColor: this.gl.getUniformLocation(this.program, 'u_sentimentColor'),
-            blobCount: this.gl.getUniformLocation(this.program, 'u_blobCount'),
-            blobPositions: this.gl.getUniformLocation(this.program, 'u_blobPositions'),
-            blobColors: this.gl.getUniformLocation(this.program, 'u_blobColors'),
-            blobSizes: this.gl.getUniformLocation(this.program, 'u_blobSizes'),
-            selectedBlob: this.gl.getUniformLocation(this.program, 'u_selectedBlob')
-        };
-        
-        // Create vertex buffer
-        const vertices = new Float32Array([-1, -1, 1, -1, -1, 1, 1, 1]);
-        const vertexBuffer = this.gl.createBuffer();
-        this.gl.bindBuffer(this.gl.ARRAY_BUFFER, vertexBuffer);
-        this.gl.bufferData(this.gl.ARRAY_BUFFER, vertices, this.gl.STATIC_DRAW);
-        
-        const positionLocation = this.gl.getAttribLocation(this.program, 'a_position');
-        this.gl.enableVertexAttribArray(positionLocation);
-        this.gl.vertexAttribPointer(positionLocation, 2, this.gl.FLOAT, false, 0, 0);
-        
-        this.gl.viewport(0, 0, this.canvas.width, this.canvas.height);
-        
-        // Mouse interactions
-        this.canvas.addEventListener('mousemove', (e) => {
-            this.mouseX = e.clientX;
-            this.mouseY = window.innerHeight - e.clientY;
-        });
-        
-        this.canvas.addEventListener('click', (e) => {
-            this.handleClick(e.clientX, e.clientY);
-        });
-        
-        console.log('✅ WebGL setup complete with blob integration');
-=======
             this.initializeFallbackMode();
             return true;
         }
@@ -488,7 +154,6 @@
         
         // Draw floating particles
         this.drawParticles(currentTime);
->>>>>>> 1fbb8713
     }
     
     /**
@@ -504,237 +169,6 @@
         this.ctx.fillRect(0, 0, this.canvas.width, this.canvas.height);
     }
     
-<<<<<<< HEAD
-    animate() {
-        if (!this.gl || !this.program) return;
-        
-        const currentTime = (Date.now() - this.startTime) / 1000;
-        
-        // Update blob physics
-        this.updateBlobPhysics();
-        
-        this.gl.viewport(0, 0, this.canvas.width, this.canvas.height);
-        this.gl.useProgram(this.program);
-        
-        // Set standard uniforms
-        this.gl.uniform2f(this.uniforms.resolution, this.canvas.width, this.canvas.height);
-        this.gl.uniform2f(this.uniforms.mouse, this.mouseX, this.mouseY);
-        this.gl.uniform1f(this.uniforms.time, currentTime);
-        this.gl.uniform1f(this.uniforms.intensity, this.intensity);
-        this.gl.uniform1f(this.uniforms.timeScale, this.timeScale);
-        this.gl.uniform1f(this.uniforms.zoom, this.zoom);
-        this.gl.uniform3f(this.uniforms.sentimentColor, ...this.sentimentColor);
-        
-        // Set blob uniforms
-        this.gl.uniform1i(this.uniforms.blobCount, this.blobCount);
-        this.gl.uniform2fv(this.uniforms.blobPositions, this.blobPositions);
-        this.gl.uniform3fv(this.uniforms.blobColors, this.blobColors);
-        this.gl.uniform1fv(this.uniforms.blobSizes, this.blobSizes);
-        this.gl.uniform1i(this.uniforms.selectedBlob, this.selectedBlobIndex);
-        
-        // Draw
-        this.gl.drawArrays(this.gl.TRIANGLE_STRIP, 0, 4);
-        
-        requestAnimationFrame(() => this.animate());
-    }
-    
-    updateBlobPhysics() {
-        const centerX = window.innerWidth / 2;
-        const centerY = window.innerHeight / 2;
-        
-        this.blobs.forEach((blob, index) => {
-            // Apply gentle orbital motion
-            const angle = Date.now() * 0.0001 + blob.initialAngle;
-            const radius = blob.orbitRadius + Math.sin(Date.now() * 0.001 + blob.id) * 20;
-            
-            blob.x = centerX + Math.cos(angle) * radius;
-            blob.y = centerY + Math.sin(angle) * radius * 0.7; // Elliptical orbit
-            
-            // Update shader arrays
-            const i = index * 2;
-            this.blobPositions[i] = blob.x;
-            this.blobPositions[i + 1] = blob.y;
-            
-            const colorIndex = index * 3;
-            const color = this.sentimentColors[blob.category] || [1, 1, 1];
-            this.blobColors[colorIndex] = color[0];
-            this.blobColors[colorIndex + 1] = color[1];
-            this.blobColors[colorIndex + 2] = color[2];
-            
-            this.blobSizes[index] = blob.radius;
-        });
-    }
-    
-    handleClick(x, y) {
-        // Find clicked blob
-        let clickedBlobIndex = -1;
-        let minDistance = Infinity;
-        
-        this.blobs.forEach((blob, index) => {
-            const distance = Math.sqrt((x - blob.x) ** 2 + (y - blob.y) ** 2);
-            if (distance <= blob.radius && distance < minDistance) {
-                minDistance = distance;
-                clickedBlobIndex = index;
-            }
-        });
-        
-        if (clickedBlobIndex !== -1) {
-            this.selectedBlobIndex = clickedBlobIndex;
-            this.showBlobTooltip(this.blobs[clickedBlobIndex], x, y);
-            
-            // Add some visual feedback
-            this.blobs[clickedBlobIndex].radius *= 1.2;
-            setTimeout(() => {
-                if (this.blobs[clickedBlobIndex]) {
-                    this.blobs[clickedBlobIndex].radius /= 1.2;
-                }
-            }, 200);
-        } else {
-            this.selectedBlobIndex = -1;
-            this.hideTooltip();
-        }
-    }
-    
-    showBlobTooltip(blob, x, y) {
-        this.hideTooltip();
-        
-        const tooltip = document.createElement('div');
-        tooltip.className = 'blob-tooltip';
-        tooltip.style.cssText = `
-            position: absolute;
-            background: rgba(21, 21, 21, 0.95);
-            color: white;
-            padding: 16px;
-            border-radius: 12px;
-            font-size: 14px;
-            max-width: 300px;
-            z-index: 2000;
-            backdrop-filter: blur(10px);
-            border: 1px solid rgba(255, 215, 0, 0.3);
-            box-shadow: 0 8px 32px rgba(0, 0, 0, 0.5);
-            left: ${Math.min(x + 10, window.innerWidth - 320)}px;
-            top: ${Math.max(y - 10, 10)}px;
-        `;
-        
-        const category = blob.category.replace('_', ' ').replace(/\b\w/g, l => l.toUpperCase());
-        const confidence = Math.round((blob.confidence || 0.5) * 100);
-        
-        tooltip.innerHTML = `
-            <div style="font-weight: 600; margin-bottom: 8px; color: #FFD700;">
-                ${category}
-            </div>
-            <div style="margin-bottom: 8px;">
-                <strong>Speaker:</strong> ${blob.speaker || 'Unknown'}
-            </div>
-            <div style="margin-bottom: 8px;">
-                <strong>Confidence:</strong> ${confidence}%
-            </div>
-            <div style="margin-bottom: 8px;">
-                <strong>Message:</strong><br>
-                <em style="color: rgba(255, 255, 255, 0.8);">"${blob.text.substring(0, 150)}${blob.text.length > 150 ? '...' : ''}"</em>
-            </div>
-        `;
-        
-        document.body.appendChild(tooltip);
-        this.tooltipVisible = true;
-        
-        // Auto-hide after 5 seconds
-        setTimeout(() => {
-            if (this.tooltipVisible) {
-                this.hideTooltip();
-
-            }
-        }, 5000);
-    }
-    
-    hideTooltip() {
-        const tooltips = document.querySelectorAll('.blob-tooltip');
-        tooltips.forEach(tooltip => tooltip.remove());
-        this.tooltipVisible = false;
-    }
-    
-    addBlob(blobData) {
-        console.log('🫧 Adding integrated blob particle:', blobData.category);
-        
-        const blob = {
-            id: blobData.id || `blob_${this.blobIdCounter++}`,
-            x: window.innerWidth / 2,
-            y: window.innerHeight / 2,
-            radius: this.calculateBlobSize(blobData),
-            
-            // Orbital motion properties
-            orbitRadius: 100 + Math.random() * 200,
-            initialAngle: Math.random() * Math.PI * 2,
-            
-            // Data properties
-            category: blobData.category || 'reflective_neutral',
-            speaker: blobData.speaker_name || blobData.speaker || 'Unknown',
-            text: blobData.text || '',
-            confidence: (typeof blobData.confidence === 'number') ? blobData.confidence : 0.5,
-            score: (typeof blobData.score === 'number') ? blobData.score : 0,
-            created_at: blobData.created_at || new Date().toISOString()
-        };
-        
-        this.blobs.push(blob);
-        
-        // Remove oldest if too many
-        if (this.blobs.length > this.maxBlobs) {
-            this.blobs.shift();
-        }
-        
-        this.blobCount = this.blobs.length;
-        this.updateBackgroundSentiment();
-        
-        console.log(`🎨 Integrated blob particle created: ${blob.category} (${this.blobCount} total)`);
-    }
-    
-    calculateBlobSize(blobData) {
-        const confidence = (typeof blobData.confidence === 'number') ? blobData.confidence : 0.5;
-        const score = (typeof blobData.score === 'number') ? blobData.score : 0;
-        
-        const baseSize = 30;
-        const confidenceMultiplier = confidence * 20;
-        const intensityMultiplier = Math.abs(score) * 15;
-        
-        return Math.max(20, Math.min(60, baseSize + confidenceMultiplier + intensityMultiplier));
-    }
-    
-    updateBackgroundSentiment() {
-        if (this.blobs.length === 0) return;
-        
-        const sentimentCounts = {};
-        this.blobs.forEach(blob => {
-            sentimentCounts[blob.category] = (sentimentCounts[blob.category] || 0) + 1;
-        });
-        
-        const dominantSentiment = Object.keys(sentimentCounts).reduce((a, b) => 
-            sentimentCounts[a] > sentimentCounts[b] ? a : b
-        );
-        
-        const targetColor = this.sentimentColors[dominantSentiment] || [1, 1, 1];
-        
-        // Smooth transition
-        this.sentimentColor[0] += (targetColor[0] - this.sentimentColor[0]) * 0.1;
-        this.sentimentColor[1] += (targetColor[1] - this.sentimentColor[1]) * 0.1;
-        this.sentimentColor[2] += (targetColor[2] - this.sentimentColor[2]) * 0.1;
-        
-        console.log('🎨 Updated background sentiment to:', dominantSentiment);
-    }
-    
-    clearAllBlobs() {
-        this.blobs = [];
-        this.blobCount = 0;
-        this.selectedBlobIndex = -1;
-        this.hideTooltip();
-        this.sentimentColor = [1, 1, 1];
-        
-        // Clear shader arrays
-        this.blobPositions.fill(0);
-        this.blobColors.fill(0);
-        this.blobSizes.fill(0);
-        
-        console.log('🧹 Cleared all integrated blob particles');
-=======
     /**
      * Draw animated wave patterns
      */
@@ -848,7 +282,6 @@
     
     clearAllBlobs() {
         // Handled by BlobEmotionVisualizer
->>>>>>> 1fbb8713
     }
     
     getBlobCount() {
@@ -856,25 +289,7 @@
     }
     
     getCategoryCounts() {
-<<<<<<< HEAD
-        const counts = {
-            hope: 0,
-            sorrow: 0,
-            transformative: 0,
-            ambivalent: 0,
-            reflective_neutral: 0
-        };
-        
-        this.blobs.forEach(blob => {
-            if (counts.hasOwnProperty(blob.category)) {
-                counts[blob.category]++;
-            }
-        });
-        
-        return counts;
-=======
         return {};
->>>>>>> 1fbb8713
     }
 }
 
