/* ========================================
   CSS RESET & BASE STYLES
   ======================================== */

* {
    margin: 0;
    padding: 0;
    box-sizing: border-box;
}

/* ========================================
   CSS VARIABLES - EMOTION COLOR PALETTE
   ======================================== */

:root {
    /* Base Colors */
    --bg-dark: #0a0a0a;
    --bg-dark-secondary: #151515;
    --bg-dark-tertiary: #1f1f1f;
    --text-primary: #ffffff;
    --text-secondary: #b0b0b0;
    --text-tertiary: #808080;
    
    /* Emotion Categories - Harmonious Color Palette */
    --hope-primary: #ffd700;     /* Golden yellow */
    --hope-secondary: #ffeb3b;   /* Bright yellow */
    --hope-tertiary: #fff176;    /* Light yellow */
    --hope-glow: rgba(255, 215, 0, 0.4);
    
    --sorrow-primary: #4a90e2;   /* Deep blue */
    --sorrow-secondary: #6ba3f5; /* Medium blue */
    --sorrow-tertiary: #8bb6f7;  /* Light blue */
    --sorrow-glow: rgba(74, 144, 226, 0.4);
    
    --transformative-primary: #9b59b6;  /* Purple */
    --transformative-secondary: #af7ac5; /* Light purple */
    --transformative-tertiary: #c39bd3;  /* Very light purple */
    --transformative-glow: rgba(155, 89, 182, 0.4);
    
    --ambivalent-primary: #e74c3c;    /* Red */
    --ambivalent-secondary: #ec7063;  /* Light red */
    --ambivalent-tertiary: #f1948a;   /* Very light red */
    --ambivalent-glow: rgba(231, 76, 60, 0.4);
    
    --reflective-primary: #95a5a6;   /* Gray */
    --reflective-secondary: #aab7b8; /* Light gray */
    --reflective-tertiary: #bfc9ca;  /* Very light gray */
    --reflective-glow: rgba(149, 165, 166, 0.4);
    
    /* UI Colors */
    --accent-primary: #00d4aa;
    --accent-secondary: #00b894;
    --border-subtle: rgba(255, 255, 255, 0.1);
    --overlay-dark: rgba(0, 0, 0, 0.8);
    
    /* Spacing */
    --spacing-xs: 0.5rem;
    --spacing-sm: 1rem;
    --spacing-md: 2rem;
    --spacing-lg: 3rem;
    --spacing-xl: 4rem;
    
    /* Typography */
    --font-family: 'Inter', -apple-system, BlinkMacSystemFont, 'Segoe UI', Roboto, sans-serif;
    --font-size-xs: 0.75rem;
    --font-size-sm: 0.875rem;
    --font-size-base: 1rem;
    --font-size-lg: 1.125rem;
    --font-size-xl: 1.25rem;
    --font-size-2xl: 1.5rem;
    --font-size-3xl: 2rem;
    --font-size-4xl: 2.5rem;
    --font-size-5xl: 3rem;
    
    /* Animations */
    --transition-fast: 0.2s ease;
    --transition-normal: 0.3s ease;
    --transition-slow: 0.5s ease;
}

/* ========================================
   BASE STYLES
   ======================================== */

html {
    scroll-behavior: smooth;
}

body {
    font-family: var(--font-family);
    background: var(--bg-dark);
    color: var(--text-primary);
    line-height: 1.6;
    overflow-x: hidden;
    min-height: 100vh;
}

/* ========================================
   NAVIGATION
   ======================================== */

.nav-bar {
    position: fixed;
    top: 0;
    left: 0;
    right: 0;
    background: rgba(10, 25, 35, 0.85);
    backdrop-filter: blur(20px);
    border-bottom: 1px solid rgba(102, 204, 179, 0.1);
    z-index: 1100;
    transition: var(--transition-normal);
}

.nav-container {
    max-width: 1200px;
    margin: 0 auto;
    padding: 0 var(--spacing-md);
    display: flex;
    justify-content: space-between;
    align-items: center;
    height: 70px;
}

.nav-logo {
    text-decoration: none;
    color: var(--text-primary);
}

.logo-text {
    font-size: var(--font-size-xl);
    font-weight: 600;
    background: linear-gradient(45deg, var(--hope-primary), var(--sorrow-primary));
    -webkit-background-clip: text;
    -webkit-text-fill-color: transparent;
    background-clip: text;
}

.nav-links {
    display: flex;
    align-items: center;
    gap: var(--spacing-md);
}

.nav-link {
    text-decoration: none;
    color: var(--text-secondary);
    font-weight: 500;
    padding: var(--spacing-xs) var(--spacing-sm);
    border-radius: 6px;
    transition: var(--transition-normal);
    background: none;
    border: none;
    cursor: pointer;
    display: flex;
    align-items: center;
    gap: var(--spacing-xs);
}

.nav-link:hover {
    color: var(--text-primary);
    background: rgba(255, 255, 255, 0.05);
}

.nav-link.active {
    color: var(--accent-primary);
}

.nav-cta {
    background: var(--accent-primary);
    color: white !important;
}

.nav-cta:hover {
    background: var(--accent-secondary);
    transform: translateY(-1px);
}

.clear-btn {
    font-size: var(--font-size-lg);
}

/* ========================================
   TYPOGRAPHY
   ======================================== */

h1, h2, h3, h4, h5, h6 {
    font-weight: 600;
    line-height: 1.2;
    margin-bottom: var(--spacing-sm);
}

.hero-title {
    font-size: var(--font-size-5xl);
    font-weight: 700;
    line-height: 1.1;
    margin-bottom: var(--spacing-md);
}

.page-title {
    font-size: var(--font-size-4xl);
    text-align: center;
    margin-bottom: var(--spacing-sm);
}

.section-title {
    font-size: var(--font-size-3xl);
    margin-bottom: var(--spacing-lg);
    text-align: center;
}

.text-hope {
    color: var(--hope-primary);
    text-shadow: 0 0 20px var(--hope-glow);
}

.text-sorrow {
    color: var(--sorrow-primary);
    text-shadow: 0 0 20px var(--sorrow-glow);
}

/* ========================================
   BUTTONS
   ======================================== */

.btn {
    display: inline-flex;
    align-items: center;
    gap: var(--spacing-xs);
    padding: var(--spacing-sm) var(--spacing-md);
    border: none;
    border-radius: 8px;
    font-weight: 600;
    text-decoration: none;
    cursor: pointer;
    transition: var(--transition-normal);
    font-family: inherit;
    font-size: var(--font-size-base);
    line-height: 1;
}

.btn-primary {
    background: var(--accent-primary);
    color: white;
    box-shadow: 0 4px 15px rgba(0, 212, 170, 0.3);
}

.btn-primary:hover {
    background: var(--accent-secondary);
    transform: translateY(-2px);
    box-shadow: 0 8px 25px rgba(0, 212, 170, 0.4);
}

.btn-secondary {
    background: transparent;
    color: var(--text-primary);
    border: 2px solid var(--border-subtle);
}

.btn-secondary:hover {
    border-color: var(--accent-primary);
    color: var(--accent-primary);
}

.btn-large {
    padding: var(--spacing-md) var(--spacing-lg);
    font-size: var(--font-size-lg);
}

.btn-icon {
    font-size: 1.2em;
}

/* ========================================
   CONTAINERS & LAYOUTS
   ======================================== */

.container {
    max-width: 1200px;
    margin: 0 auto;
    padding: 0 var(--spacing-md);
}

/* ========================================
   LANDING PAGE
   ======================================== */

.landing-page {
    background: radial-gradient(circle at 50% 50%, rgba(0, 212, 170, 0.05) 0%, var(--bg-dark) 50%);
}

.hero {
    min-height: 100vh;
    display: flex;
    align-items: center;
    position: relative;
    background: linear-gradient(135deg, #0a0a0a 0%, #1a1a1a 50%, #0f0f0f 100%);
    overflow: hidden;
}

.hero::before {
    content: '';
    position: absolute;
    top: 0;
    left: 0;
    right: 0;
    bottom: 0;
    background: 
        radial-gradient(circle at 20% 20%, rgba(255, 215, 0, 0.05) 0%, transparent 40%),
        radial-gradient(circle at 80% 80%, rgba(58, 134, 255, 0.05) 0%, transparent 40%),
        radial-gradient(circle at 50% 50%, rgba(138, 43, 226, 0.03) 0%, transparent 50%);
    animation: heroGradientShift 15s ease-in-out infinite;
    pointer-events: none;
}

@keyframes heroGradientShift {
    0%, 100% { opacity: 0.8; transform: scale(1) rotate(0deg); }
    25% { opacity: 1; transform: scale(1.05) rotate(1deg); }
    50% { opacity: 0.9; transform: scale(1.02) rotate(-0.5deg); }
    75% { opacity: 1; transform: scale(1.03) rotate(0.5deg); }
}

.hero-container {
    max-width: 1400px;
    margin: 0 auto;
    padding: 0 2rem;
    display: grid;
    grid-template-columns: 1fr 1fr;
    gap: 4rem;
    align-items: center;
    position: relative;
    z-index: 2;
}

.hero-content {
    animation: fadeInUp 1s ease-out;
}

.hero-subtitle {
    font-size: 1.2rem;
    color: rgba(255, 255, 255, 0.85);
    margin: 1.5rem 0 2.5rem;
    line-height: 1.6;
    text-shadow: 0 2px 8px rgba(0, 0, 0, 0.7);
    animation: subtitleFadeIn 2s ease-out 0.5s both;
}

@keyframes subtitleFadeIn {
    0% { 
        opacity: 0; 
        transform: translateY(20px);
        filter: blur(4px);
    }
    100% { 
        opacity: 0.85; 
        transform: translateY(0);
        filter: blur(0px);
    }
}

.hero-actions {
    display: flex;
    gap: var(--spacing-md);
    flex-wrap: wrap;
}

.hero-visual {
    text-align: center;
    animation: fadeInUp 1s ease 0.3s both;
}

#preview-animation {
    width: 100%;
    height: 400px;
    border-radius: 20px;
    background: rgba(255, 255, 255, 0.02);
    border: 1px solid var(--border-subtle);
    margin-bottom: var(--spacing-sm);
    overflow: hidden;
}

.visual-description {
    text-align: center;
    margin-top: 1rem;
    position: relative;
    z-index: 3;
}

.visual-description p {
    font-size: 1rem;
    color: rgba(255, 255, 255, 0.9);
    font-style: italic;
    margin: 0;
    text-shadow: 
        0 1px 3px rgba(0, 0, 0, 0.8),
        0 2px 8px rgba(0, 0, 0, 0.4);
    animation: floatingText 4s ease-in-out infinite;
    background: linear-gradient(135deg, 
        rgba(255, 255, 255, 0.95) 0%, 
        rgba(255, 215, 0, 0.8) 30%, 
        rgba(138, 43, 226, 0.8) 70%, 
        rgba(255, 255, 255, 0.95) 100%);
    background-size: 200% 200%;
    background-clip: text;
    -webkit-background-clip: text;
    -webkit-text-fill-color: transparent;
    animation: floatingText 4s ease-in-out infinite, gradientShift 8s ease-in-out infinite;
}

@keyframes floatingText {
    0%, 100% { transform: translateY(0px); }
    50% { transform: translateY(-8px); }
}

@keyframes gradientShift {
    0%, 100% { background-position: 0% 50%; }
    50% { background-position: 100% 50%; }
}

/* Features Section */
.features {
    padding: var(--spacing-xl) 0;
    background: var(--bg-dark-secondary);
}

.features-container {
    max-width: 1200px;
    margin: 0 auto;
    padding: 0 var(--spacing-md);
}

.features-grid {
    display: grid;
    grid-template-columns: repeat(auto-fit, minmax(250px, 1fr));
    gap: var(--spacing-lg);
}

.feature-card {
    background: var(--bg-dark-tertiary);
    padding: var(--spacing-lg);
    border-radius: 16px;
    border: 1px solid var(--border-subtle);
    text-align: center;
    transition: var(--transition-normal);
}

.feature-card:hover {
    transform: translateY(-5px);
    border-color: var(--accent-primary);
    box-shadow: 0 10px 30px rgba(0, 212, 170, 0.1);
}

.feature-icon {
    font-size: var(--font-size-4xl);
    margin-bottom: var(--spacing-md);
}

.feature-card h3 {
    color: var(--text-primary);
    margin-bottom: var(--spacing-sm);
}

.feature-card p {
    color: var(--text-secondary);
}

/* CTA Section */
.cta {
    padding: var(--spacing-xl) 0;
    text-align: center;
    background: linear-gradient(135deg, rgba(0, 212, 170, 0.1), rgba(74, 144, 226, 0.1));
}

.cta-container {
    max-width: 800px;
    margin: 0 auto;
    padding: 0 var(--spacing-md);
}

.cta-title {
    font-size: var(--font-size-3xl);
    margin-bottom: var(--spacing-sm);
}

.cta-subtitle {
    font-size: var(--font-size-lg);
    color: var(--text-secondary);
    margin-bottom: var(--spacing-lg);
}

/* ========================================
   INFO PAGE
   ======================================== */

.info-page {
    background: var(--bg-dark);
}

.info-hero {
    padding: 120px 0 var(--spacing-xl);
    text-align: center;
    background: linear-gradient(135deg, rgba(155, 89, 182, 0.1), rgba(74, 144, 226, 0.1));
}

.page-subtitle {
    font-size: var(--font-size-lg);
    color: var(--text-secondary);
    max-width: 600px;
    margin: 0 auto;
}

.info-content {
    padding: var(--spacing-xl) 0;
}

.content-section {
    margin-bottom: var(--spacing-xl);
}

.content-grid {
    display: grid;
    grid-template-columns: 2fr 1fr;
    gap: var(--spacing-xl);
    align-items: start;
}

.content-text p {
    margin-bottom: var(--spacing-md);
    color: var(--text-secondary);
    line-height: 1.7;
}

/* Emotion Categories Visual */
.emotion-categories {
    background: var(--bg-dark-secondary);
    padding: var(--spacing-lg);
    border-radius: 16px;
    border: 1px solid var(--border-subtle);
}

.category-item {
    display: flex;
    align-items: center;
    gap: var(--spacing-sm);
    margin-bottom: var(--spacing-sm);
    padding: var(--spacing-xs);
    border-radius: 8px;
    transition: var(--transition-normal);
}

.category-item:hover {
    background: rgba(255, 255, 255, 0.05);
}

.category-dot {
    width: 16px;
    height: 16px;
    border-radius: 50%;
    box-shadow: 0 0 10px currentColor;
}

.category-item.hope .category-dot { background: var(--hope-primary); }
.category-item.sorrow .category-dot { background: var(--sorrow-primary); }
.category-item.transformative .category-dot { background: var(--transformative-primary); }
.category-item.ambivalent .category-dot { background: var(--ambivalent-primary); }
.category-item.reflective .category-dot { background: var(--reflective-primary); }

/* Process Steps */
.process-steps {
    display: grid;
    gap: var(--spacing-lg);
}

.step {
    display: flex;
    gap: var(--spacing-md);
    align-items: flex-start;
}

.step-number {
    width: 50px;
    height: 50px;
    background: var(--accent-primary);
    color: var(--bg-dark);
    border-radius: 50%;
    display: flex;
    align-items: center;
    justify-content: center;
    font-weight: 700;
    font-size: var(--font-size-lg);
    flex-shrink: 0;
}

.step-content h3 {
    color: var(--text-primary);
    margin-bottom: var(--spacing-xs);
}

.step-content p {
    color: var(--text-secondary);
}

/* Tech Grid */
.tech-grid {
    display: grid;
    grid-template-columns: repeat(auto-fit, minmax(250px, 1fr));
    gap: var(--spacing-md);
}

.tech-card {
    background: var(--bg-dark-secondary);
    padding: var(--spacing-lg);
    border-radius: 12px;
    border: 1px solid var(--border-subtle);
    transition: var(--transition-normal);
}

.tech-card:hover {
    border-color: var(--accent-primary);
    transform: translateY(-2px);
}

.tech-card h3 {
    color: var(--text-primary);
    margin-bottom: var(--spacing-sm);
}

.tech-card p {
    color: var(--text-secondary);
}

/* Categories Detailed */
.categories-detailed {
    display: grid;
    gap: var(--spacing-md);
}

.category-detail {
    background: var(--bg-dark-secondary);
    padding: var(--spacing-lg);
    border-radius: 12px;
    border: 1px solid var(--border-subtle);
    transition: var(--transition-normal);
}

.category-header {
    display: flex;
    align-items: center;
    gap: var(--spacing-sm);
    margin-bottom: var(--spacing-sm);
}

.category-icon {
    width: 24px;
    height: 24px;
    border-radius: 50%;
    box-shadow: 0 0 15px currentColor;
}

.hope-icon { background: var(--hope-primary); }
.sorrow-icon { background: var(--sorrow-primary); }
.transformative-icon { background: var(--transformative-primary); }
.ambivalent-icon { background: var(--ambivalent-primary); }
.reflective-icon { background: var(--reflective-primary); }

.category-detail:hover {
    border-color: var(--accent-primary);
    transform: translateY(-2px);
}

.cta-section {
    text-align: center;
    background: linear-gradient(135deg, rgba(0, 212, 170, 0.1), rgba(155, 89, 182, 0.1));
    padding: var(--spacing-xl);
    border-radius: 20px;
    border: 1px solid var(--border-subtle);
}

/* Footer */
.footer {
    background: var(--bg-dark-secondary);
    padding: var(--spacing-lg) 0;
    text-align: center;
    border-top: 1px solid var(--border-subtle);
}

.footer p {
    color: var(--text-tertiary);
}

/* ========================================
   APP PAGE
   ======================================== */

.app-page {
    background: transparent;
    overflow: hidden;
    margin: 0;
    padding: 0;
}

.app-container {
    height: 100vh;
    padding: 0;
    margin: 0;
    position: relative;
    display: flex;
    flex-direction: column;
    overflow: hidden;
}

<<<<<<< HEAD
/* Visualization Container */
#visualization-container {
    position: relative;
    width: 100vw;
    height: 100vh;
    overflow: hidden;
    background: linear-gradient(135deg, #0a0a0a 0%, #1a1a1a 50%, #0a0a0a 100%);
    background-size: 400% 400%;
    animation: backgroundShift 20s ease-in-out infinite;
}

@keyframes backgroundShift {
    0%, 100% {
        background-position: 0% 50%;
    }
    50% {
        background-position: 100% 50%;
    }
=======
/* ========================================
   RECORDING INTERFACE
   ======================================== */

.recording-interface {
    position: fixed;
    bottom: 25px;
    left: 50%;
    transform: translateX(-50%);
    z-index: 1000;
    pointer-events: auto;
    max-height: calc(100vh - 120px);
    overflow: visible;
}

.recording-panel {
    background: rgba(10, 25, 35, 0.9);
    backdrop-filter: blur(25px);
    border: 1px solid rgba(102, 204, 179, 0.3);
    border-radius: 16px;
    padding: 20px;
    text-align: center;
    box-shadow: 0 8px 30px rgba(0, 0, 0, 0.4), 
                0 0 20px rgba(102, 204, 179, 0.08),
                inset 0 1px 0 rgba(102, 204, 179, 0.1);
    min-width: 300px;
    transition: all 0.3s ease;
    position: relative;
}

.recording-panel::before {
    content: '';
    position: absolute;
    top: 0;
    left: 0;
    right: 0;
    bottom: 0;
    background: linear-gradient(135deg, 
        rgba(102, 204, 179, 0.05) 0%, 
        transparent 50%, 
        rgba(77, 153, 204, 0.05) 100%);
    border-radius: 16px;
    pointer-events: none;
>>>>>>> 1fbb8713
}

/* GLSL Canvas */
#glsl-canvas {
    position: absolute;
    top: 0;
    left: 0;
    z-index: 1;
    width: 100%;
    height: 100%;
    display: block;
}

/* P5.js Overlay Container */
#p5-container {
    position: absolute;
    top: 0;
    left: 0;
    z-index: 2;
    width: 100%;
    height: 100%;
    pointer-events: auto;
}

/* Enhanced Blob Tooltips */
.blob-tooltip {
    position: fixed !important;
    background: linear-gradient(135deg, rgba(21, 21, 21, 0.98), rgba(35, 35, 35, 0.95)) !important;
    color: white;
    padding: 20px !important;
    border-radius: 16px !important;
    font-size: 14px;
    font-family: 'Inter', -apple-system, BlinkMacSystemFont, sans-serif !important;
    max-width: 350px !important;
    min-width: 280px !important;
    z-index: 10000 !important;
    pointer-events: auto;
    backdrop-filter: blur(20px) !important;
    border: 2px solid rgba(255, 215, 0, 0.4) !important;
    box-shadow: 
        0 20px 40px rgba(0, 0, 0, 0.6),
        0 0 0 1px rgba(255, 255, 255, 0.1),
        inset 0 1px 0 rgba(255, 255, 255, 0.2) !important;
    line-height: 1.4;
    opacity: 0;
    transform: scale(0.8) translateY(10px);
    transition: all 0.3s cubic-bezier(0.34, 1.56, 0.64, 1) !important;
}

.blob-tooltip.visible {
    opacity: 1;
    transform: scale(1) translateY(0);
}

.blob-tooltip .close-btn {
    position: absolute;
    top: 8px;
    right: 12px;
    background: none;
    border: none;
<<<<<<< HEAD
    color: rgba(255, 255, 255, 0.6);
    font-size: 18px;
    font-weight: bold;
=======
    border-radius: 50%;
    background: linear-gradient(135deg, #66ccb3, #4d99cc);
>>>>>>> 1fbb8713
    cursor: pointer;
    width: 24px;
    height: 24px;
    display: flex;
    align-items: center;
    justify-content: center;
<<<<<<< HEAD
    border-radius: 50%;
    transition: all 0.2s ease;
}

.blob-tooltip .close-btn:hover {
    color: white;
    background: rgba(255, 255, 255, 0.1);
=======
    box-shadow: 0 8px 25px rgba(102, 204, 179, 0.3), 
                0 0 20px rgba(102, 204, 179, 0.1);
    position: relative;
    overflow: hidden;
    border: 2px solid rgba(102, 204, 179, 0.4);
}

.record-btn::before {
    content: '';
    position: absolute;
    top: -50%;
    left: -50%;
    width: 200%;
    height: 200%;
    background: linear-gradient(45deg, transparent, rgba(255, 255, 255, 0.1), transparent);
    transform: rotate(45deg);
    transition: all 0.6s ease;
    opacity: 0;
}

.record-btn:hover {
    transform: scale(1.05);
    box-shadow: 0 12px 35px rgba(102, 204, 179, 0.4),
                0 0 30px rgba(102, 204, 179, 0.2);
    border-color: rgba(102, 204, 179, 0.6);
}

.record-btn:hover::before {
    opacity: 1;
    animation: shimmer 1.5s ease-in-out infinite;
>>>>>>> 1fbb8713
}

/* WebGL Fallback Styles */
.webgl-fallback {
    position: absolute;
    top: 50%;
    left: 50%;
    transform: translate(-50%, -50%);
    text-align: center;
    color: var(--text-secondary);
    z-index: 10;
}

<<<<<<< HEAD
.webgl-fallback h3 {
    color: var(--text-primary);
    margin-bottom: var(--spacing-sm);
}

.webgl-fallback p {
    margin-bottom: var(--spacing-md);
=======
.record-btn.recording {
    background: linear-gradient(135deg, #e74c3c, #c0392b);
    animation: recordingPulse 2s ease-in-out infinite;
    border-color: rgba(231, 76, 60, 0.4);
}

.record-btn.recording:hover {
    box-shadow: 0 12px 40px rgba(231, 76, 60, 0.6),
                0 0 30px rgba(231, 76, 60, 0.3);
}

@keyframes shimmer {
    0% { transform: translateX(-100%) translateY(-100%) rotate(45deg); }
    100% { transform: translateX(100%) translateY(100%) rotate(45deg); }
}

@keyframes recordingPulse {
    0%, 100% {
        box-shadow: 0 8px 25px rgba(231, 76, 60, 0.3),
                    0 0 20px rgba(231, 76, 60, 0.1);
    }
    50% {
        box-shadow: 0 12px 40px rgba(231, 76, 60, 0.6),
                    0 0 40px rgba(231, 76, 60, 0.3);
        transform: scale(1.02);
    }
>>>>>>> 1fbb8713
}

/* Enhanced Loading Overlay for GLSL */
.loading-overlay .loading-text {
    background: linear-gradient(45deg, var(--hope-primary), var(--sorrow-primary), var(--transformative-primary));
    -webkit-background-clip: text;
    -webkit-text-fill-color: transparent;
    background-clip: text;
    animation: gradientShift 3s ease-in-out infinite;
}

/* GLSL Performance Indicators */
.performance-indicator {
    position: absolute;
    bottom: 20px;
    right: 20px;
    background: rgba(0, 0, 0, 0.7);
    color: var(--text-secondary);
    padding: 8px 12px;
    border-radius: 6px;
    font-size: var(--font-size-xs);
    z-index: 100;
    backdrop-filter: blur(5px);
}

.performance-indicator.good {
    color: var(--hope-primary);
}

.performance-indicator.warning {
    color: var(--ambivalent-primary);
}

.performance-indicator.poor {
    color: var(--sorrow-primary);
}

/* Enhanced Ripple Effects for GLSL */
.glsl-ripple {
    position: absolute;
    border: 2px solid var(--hope-primary);
    border-radius: 50%;
    pointer-events: none;
    z-index: 5;
    opacity: 0.6;
    animation: glslRippleExpand 1s ease-out forwards;
}

@keyframes glslRippleExpand {
    0% {
        width: 0;
        height: 0;
        opacity: 0.6;
    }
    50% {
        opacity: 0.3;
    }
    100% {
        width: 200px;
        height: 200px;
        opacity: 0;
    }
}

/* GLSL Shader Quality Controls (for future use) */
.shader-controls {
    position: absolute;
    top: 100px;
    left: 20px;
    background: rgba(0, 0, 0, 0.8);
    padding: 15px;
    border-radius: 8px;
    border: 1px solid var(--border-subtle);
    backdrop-filter: blur(10px);
    z-index: 100;
    display: none; /* Hidden by default */
}

<<<<<<< HEAD
.shader-controls.visible {
    display: block;
=======
.timer-progress {
    fill: none;
    stroke: #66ccb3;
    stroke-width: 3;
    stroke-linecap: round;
    stroke-dasharray: 283;
    stroke-dashoffset: 283;
    transition: stroke-dashoffset 0.1s linear;
    filter: drop-shadow(0 0 8px rgba(102, 204, 179, 0.4));
>>>>>>> 1fbb8713
}

.shader-controls h4 {
    color: var(--hope-primary);
    margin-bottom: var(--spacing-sm);
    font-size: var(--font-size-sm);
}

.shader-control {
    margin-bottom: var(--spacing-sm);
}

.shader-control label {
    display: block;
    margin-bottom: 5px;
    font-size: var(--font-size-xs);
    color: var(--text-secondary);
}

.shader-control input[type="range"] {
    width: 150px;
    margin-bottom: 5px;
}

/* Enhanced Blob Info Panel for GLSL */
.blob-info-panel {
    background: rgba(21, 21, 21, 0.95);
    backdrop-filter: blur(15px);
    border: 1px solid rgba(255, 215, 0, 0.2);
}

.blob-info-panel.active {
    box-shadow: 0 0 30px rgba(255, 215, 0, 0.1);
}

/* Mobile Optimizations for GLSL */
@media (max-width: 768px) {
    #visualization-container {
        width: 100vw;
        height: 100vh;
    }
    
    .blob-tooltip {
        max-width: 280px;
        font-size: 13px;
        padding: 12px;
    }
    
    .performance-indicator {
        bottom: 10px;
        right: 10px;
        font-size: 10px;
        padding: 6px 8px;
    }
    
    .shader-controls {
        left: 10px;
        top: 80px;
        padding: 10px;
    }
}

@media (max-width: 480px) {
    .blob-tooltip {
        max-width: 250px;
        font-size: 12px;
        padding: 10px;
    }
}

/* WebGL Context Loss Recovery */
.webgl-context-lost {
    position: absolute;
    top: 50%;
    left: 50%;
    transform: translate(-50%, -50%);
    background: rgba(231, 76, 60, 0.9);
    color: white;
    padding: var(--spacing-md);
    border-radius: 8px;
    text-align: center;
    z-index: 1000;
    backdrop-filter: blur(10px);
}

.webgl-context-lost h3 {
    margin-bottom: var(--spacing-sm);
}

.webgl-context-lost button {
    background: white;
    color: var(--ambivalent-primary);
    border: none;
    padding: var(--spacing-xs) var(--spacing-md);
    border-radius: 6px;
    font-weight: 600;
    cursor: pointer;
    transition: var(--transition-fast);
}

.webgl-context-lost button:hover {
    background: rgba(255, 255, 255, 0.9);
}

/* ========================================
   RECORDING INTERFACE
   ======================================== */

<<<<<<< HEAD
/* Recording Interface - ENHANCED LAYOUT */
.recording-interface {
    position: fixed;
    bottom: 30px;
    right: 30px;
    z-index: 100;
    pointer-events: none;
}

.recording-panel {
    background: rgba(21, 21, 21, 0.95);
    backdrop-filter: blur(20px);
    border-radius: 16px;
    padding: 20px;
    box-shadow: 0 8px 32px rgba(0, 0, 0, 0.3);
    border: 1px solid rgba(255, 215, 0, 0.2);
    pointer-events: auto;
    transition: all 0.3s cubic-bezier(0.4, 0, 0.2, 1);
    
    /* FIXED: More compact sizing */
    min-width: 280px;
    max-width: 320px;
    width: auto;
    
    /* ENHANCED: Better layout */
    display: flex;
    flex-direction: column;
    align-items: center;
    gap: 16px;
}

.recording-panel:hover {
    transform: translateY(-2px);
    box-shadow: 0 12px 40px rgba(0, 0, 0, 0.4);
    border-color: rgba(255, 215, 0, 0.3);
}

.status-panel {
    text-align: center;
    margin-bottom: 8px;
    transition: opacity 0.3s ease;
}

.status-panel.hidden {
    opacity: 0;
    pointer-events: none;
    height: 0;
    margin: 0;
}

.status-text {
    font-size: 16px;
    font-weight: 600;
    color: #ffffff;
    margin-bottom: 4px;
}

.status-subtitle {
    font-size: 14px;
    color: rgba(255, 255, 255, 0.7);
    line-height: 1.4;
=======
.blob-info-panel {
    position: fixed;
    top: 0;
    left: -350px; /* Initially hidden off-screen */
    width: 320px;
    height: 100vh;
    background: rgba(10, 25, 35, 0.95);
    border-right: 1px solid rgba(102, 204, 179, 0.2);
    backdrop-filter: blur(20px);
    z-index: 1500;
    transition: left 0.4s cubic-bezier(0.34, 1.56, 0.64, 1);
    overflow-y: auto;
    overflow-x: hidden;
}

.blob-info-panel.active {
    left: 0; /* Slide in when active */
}

.blob-info-content {
    padding: 80px 20px 20px; /* Account for navbar height */
    color: white;
>>>>>>> 1fbb8713
}

.recording-controls {
    display: flex;
    flex-direction: column;
    align-items: center;
<<<<<<< HEAD
    gap: 16px;
    width: 100%;
=======
    margin-bottom: 20px;
    padding-bottom: 15px;
    border-bottom: 1px solid rgba(102, 204, 179, 0.2);
}

.blob-info-title {
    color: #66ccb3;
    font-size: 18px;
    font-weight: 600;
    margin: 0;
>>>>>>> 1fbb8713
}

.record-btn {
    width: 80px;
    height: 80px;
    border: none;
    border-radius: 50%;
    background: linear-gradient(135deg, #FFD700, #FFA500);
    cursor: pointer;
<<<<<<< HEAD
    display: flex;
    align-items: center;
    justify-content: center;
    position: relative;
    transition: all 0.3s cubic-bezier(0.4, 0, 0.2, 1);
    box-shadow: 0 4px 20px rgba(255, 215, 0, 0.3);
    
    /* Remove any margin/padding that creates unused space */
    margin: 0;
    padding: 0;
}

.record-btn::before {
    content: '';
    position: absolute;
    top: -4px;
    left: -4px;
    right: -4px;
    bottom: -4px;
    border-radius: 50%;
    background: linear-gradient(135deg, #FFD700, #FFA500);
    opacity: 0;
    transition: opacity 0.3s ease;
    z-index: -1;
}

.record-btn:hover::before {
    opacity: 0.3;
}

.record-btn:hover {
    transform: scale(1.05);
    box-shadow: 0 6px 25px rgba(255, 215, 0, 0.4);
}

.record-btn:active {
    transform: scale(0.95);
}

.record-btn.recording {
    background: linear-gradient(135deg, #FF6B6B, #FF4757);
    animation: recordingPulse 2s infinite;
=======
    padding: 5px;
    border-radius: 50%;
    transition: all 0.2s ease;
    width: 36px;
    height: 36px;
    display: flex;
    align-items: center;
    justify-content: center;
}

.blob-info-close:hover {
    background: rgba(255, 255, 255, 0.1);
    color: white;
}

.blob-count {
    text-align: center;
    font-size: 24px;
    font-weight: 600;
    color: #66ccb3;
    margin-bottom: 20px;
    padding: 15px;
    background: rgba(102, 204, 179, 0.1);
    border-radius: 8px;
    border: 1px solid rgba(102, 204, 179, 0.2);
}

.category-stats {
    display: flex;
    flex-direction: column;
    gap: 10px;
>>>>>>> 1fbb8713
}

@keyframes recordingPulse {
    0%, 100% { box-shadow: 0 4px 20px rgba(255, 107, 107, 0.3); }
    50% { box-shadow: 0 4px 30px rgba(255, 107, 107, 0.6); }
}

.record-icon {
    display: flex;
    align-items: center;
<<<<<<< HEAD
    justify-content: center;
    width: 100%;
    height: 100%;
}

.record-circle {
    width: 24px;
    height: 24px;
    background: #ffffff;
    border-radius: 50%;
    transition: all 0.3s ease;
}

.record-btn.recording .record-circle {
    animation: recordingBlink 1s infinite;
=======
    gap: 12px;
    padding: 12px 15px;
    background: rgba(255, 255, 255, 0.03);
    border: 1px solid rgba(255, 255, 255, 0.05);
    border-radius: 8px;
    cursor: pointer;
    transition: all 0.2s ease;
}

.category-stat:hover {
    background: rgba(102, 204, 179, 0.1);
    border-color: rgba(102, 204, 179, 0.3);
    transform: translateX(5px);
>>>>>>> 1fbb8713
}

@keyframes recordingBlink {
    0%, 50% { opacity: 1; }
    51%, 100% { opacity: 0.3; }
}

<<<<<<< HEAD
.timer {
    opacity: 0;
    transition: opacity 0.3s ease;
    margin-top: 8px;
}

.timer.visible {
    opacity: 1;
}

.timer-circle {
    width: 60px;
    height: 60px;
    position: relative;
}

.timer-svg {
    width: 100%;
    height: 100%;
    transform: rotate(-90deg);
}

.timer-background {
    fill: none;
    stroke: rgba(255, 255, 255, 0.2);
    stroke-width: 3;
}

.timer-progress {
    fill: none;
    stroke: #FFD700;
    stroke-width: 3;
    stroke-linecap: round;
    stroke-dasharray: 283;
    stroke-dashoffset: 283;
    transition: stroke-dashoffset 1s linear;
}
=======
.category-name {
    flex: 1;
    color: rgba(255, 255, 255, 0.9);
    font-size: 14px;
    font-weight: 500;
    text-transform: capitalize;
}

.category-count {
    color: #66ccb3;
    font-size: 16px;
    font-weight: 600;
    background: rgba(102, 204, 179, 0.2);
    padding: 4px 8px;
    border-radius: 12px;
    min-width: 28px;
    text-align: center;
}

.blob-info-toggle {
    position: fixed;
    bottom: 20px;
    right: 20px;
    background: rgba(10, 25, 35, 0.85);
    border: 1px solid rgba(102, 204, 179, 0.2);
    border-radius: 20px;
    padding: 8px 12px;
    display: flex;
    align-items: center;
    gap: 6px;
    cursor: pointer;
    z-index: 1000;
    backdrop-filter: blur(20px);
    box-shadow: 0 2px 12px rgba(0, 0, 0, 0.2);
    transition: all 0.2s ease;
    user-select: none;
    opacity: 0.7;
}

.blob-info-toggle:hover {
    background: rgba(10, 25, 35, 0.95);
    border-color: rgba(102, 204, 179, 0.4);
    transform: translateY(-1px);
    box-shadow: 0 4px 16px rgba(0, 0, 0, 0.3);
    opacity: 1;
}

.blob-info-toggle:active {
    transform: translateY(0);
}

.blob-info-toggle.active {
    background: rgba(102, 204, 179, 0.1);
    border-color: rgba(102, 204, 179, 0.4);
    opacity: 1;
}

.toggle-icon {
    font-size: 14px;
    line-height: 1;
    opacity: 0.9;
}

.toggle-label {
    color: rgba(102, 204, 179, 0.9);
    font-size: 11px;
    font-weight: 400;
    font-family: 'Inter', sans-serif;
    opacity: 0.8;
}

/* Category Colors */
.category-item[data-category="hope"] .category-dot {
    background: #66ccb3;
    box-shadow: 0 0 10px rgba(102, 204, 179, 0.5);
}

.category-item[data-category="sorrow"] .category-dot {
    background: #4d99cc;
    box-shadow: 0 0 10px rgba(77, 153, 204, 0.5);
}

.category-item[data-category="transformative"] .category-dot {
    background: #80b3cc;
    box-shadow: 0 0 10px rgba(128, 179, 204, 0.5);
}

.category-item[data-category="ambivalent"] .category-dot {
    background: #99ccb3;
    box-shadow: 0 0 10px rgba(153, 204, 179, 0.5);
}

.category-item[data-category="reflective_neutral"] .category-dot {
    background: #b3cccc;
    box-shadow: 0 0 10px rgba(179, 204, 204, 0.5);
}

/* Visualizer Mode Toggle */
.visualizer-mode-toggle {
    display: none !important;
}

/* Hide duplicate emotion panel - use main blob info panel instead */
.emotion-panel-new {
    display: none !important;
}

/* New Blob Tooltip Styles */
.blob-tooltip-new {
    position: absolute;
    background: rgba(10, 25, 35, 0.95);
    border: 1px solid rgba(102, 204, 179, 0.4);
    border-radius: 10px;
    padding: 12px;
    max-width: 280px;
    backdrop-filter: blur(15px);
    box-shadow: 0 8px 32px rgba(0, 0, 0, 0.4);
    z-index: 3000;
    font-family: 'Inter', sans-serif;
    opacity: 0;
    transform: scale(0.8);
    transition: all 0.3s ease;
    pointer-events: none;
}

.tooltip-category {
    color: #66ccb3;
    font-size: 11px;
    font-weight: 600;
    letter-spacing: 0.5px;
    margin-bottom: 8px;
    padding: 4px 8px;
    background: rgba(102, 204, 179, 0.2);
    border-radius: 6px;
    display: inline-block;
}

.tooltip-category.hope { border-left: 3px solid #66ccb3; }
.tooltip-category.sorrow { border-left: 3px solid #4d99cc; }
.tooltip-category.transformative { border-left: 3px solid #80b3cc; }
.tooltip-category.ambivalent { border-left: 3px solid #99ccb3; }
.tooltip-category.reflective_neutral { border-left: 3px solid #b3cccc; }

.tooltip-text {
    color: #ffffff;
    font-size: 13px;
    line-height: 1.4;
    margin-bottom: 8px;
    font-style: italic;
    opacity: 0.9;
}

.tooltip-meta {
    display: flex;
    flex-direction: column;
    gap: 4px;
    font-size: 11px;
    color: #66ccb3;
    opacity: 0.8;
}

.tooltip-meta span {
    background: rgba(255, 255, 255, 0.05);
    padding: 2px 6px;
    border-radius: 4px;
}

/* ========================================
   INSTRUCTIONS PANEL (Smaller & More Space-themed)
   ======================================== */
>>>>>>> 1fbb8713

.timer-text {
    position: absolute;
    top: 50%;
    left: 50%;
<<<<<<< HEAD
    transform: translate(-50%, -50%);
    font-size: 12px;
    font-weight: 600;
    color: #ffffff;
}

/* ENHANCED: Processing Panel */
.processing-panel {
    position: absolute;
    top: 0;
    left: 0;
    right: 0;
    bottom: 0;
    background: rgba(21, 21, 21, 0.98);
    border-radius: 16px;
    display: flex;
    flex-direction: column;
    align-items: center;
    justify-content: center;
    opacity: 0;
    visibility: hidden;
    transition: all 0.3s ease;
    gap: 16px;
=======
    transform: translate(-50%, -50%) scale(0.8);
    background: rgba(10, 25, 35, 0.95);
    backdrop-filter: blur(20px);
    border: 1px solid rgba(102, 204, 179, 0.3);
    border-radius: 12px;
    padding: 20px;
    max-width: 360px;
    width: 85%;
    z-index: 3000;
    opacity: 0;
    pointer-events: none;
    transition: all 0.4s cubic-bezier(0.34, 1.56, 0.64, 1);
    box-shadow: 0 15px 40px rgba(0, 0, 0, 0.6), 
                0 0 30px rgba(102, 204, 179, 0.1),
                inset 0 1px 0 rgba(102, 204, 179, 0.1);
>>>>>>> 1fbb8713
}

.processing-panel.visible {
    opacity: 1;
    visibility: visible;
}

<<<<<<< HEAD
.processing-spinner {
    width: 40px;
    height: 40px;
    border: 3px solid rgba(255, 215, 0, 0.3);
    border-top: 3px solid #FFD700;
    border-radius: 50%;
    animation: spin 1s linear infinite;
}

.processing-text {
    font-size: 16px;
    font-weight: 600;
    color: #FFD700;
    text-align: center;
}

.processing-subtitle {
    font-size: 14px;
    color: rgba(255, 255, 255, 0.7);
    text-align: center;
    line-height: 1.4;
}

/* ENHANCED: Error Panel */
.error-panel {
    position: absolute;
    top: 0;
    left: 0;
    right: 0;
    bottom: 0;
    background: rgba(231, 76, 60, 0.95);
    border-radius: 16px;
=======
.instructions-content h3 {
    text-align: center;
    font-size: 18px;
    margin-bottom: 16px;
    color: #66ccb3;
    text-shadow: 0 0 10px rgba(102, 204, 179, 0.3);
}

.instruction-steps {
    display: flex;
    flex-direction: column;
    gap: 12px;
    margin-bottom: 16px;
}

.instruction-step {
    display: flex;
    align-items: center;
    gap: 12px;
    padding: 8px 12px;
    background: rgba(102, 204, 179, 0.05);
    border-radius: 6px;
    border: 1px solid rgba(102, 204, 179, 0.1);
}

.step-number {
    width: 24px;
    height: 24px;
    background: #66ccb3;
    color: var(--bg-dark);
    border-radius: 50%;
>>>>>>> 1fbb8713
    display: flex;
    flex-direction: column;
    align-items: center;
    justify-content: center;
<<<<<<< HEAD
    opacity: 0;
    visibility: hidden;
    transition: all 0.3s ease;
    gap: 12px;
    padding: 20px;
}

.error-panel.visible {
    opacity: 1;
    visibility: visible;
}

.error-icon {
    font-size: 24px;
    color: #ffffff;
}

.error-text {
    font-size: 14px;
    color: #ffffff;
    text-align: center;
    line-height: 1.4;
}

.error-dismiss {
    background: rgba(255, 255, 255, 0.2);
    border: 1px solid rgba(255, 255, 255, 0.3);
    color: #ffffff;
    padding: 8px 16px;
    border-radius: 8px;
    font-size: 12px;
=======
    font-weight: 600;
    font-size: 12px;
    flex-shrink: 0;
    box-shadow: 0 0 8px rgba(102, 204, 179, 0.4);
}

.step-text {
    color: rgba(255, 255, 255, 0.9);
    font-size: 13px;
    line-height: 1.4;
}

.instructions-close {
    width: 100%;
    background: #66ccb3;
    color: var(--bg-dark);
    border: none;
    padding: 8px 16px;
    border-radius: 6px;
    font-size: 14px;
    font-weight: 600;
>>>>>>> 1fbb8713
    cursor: pointer;
    transition: all 0.3s ease;
}

<<<<<<< HEAD
.error-dismiss:hover {
    background: rgba(255, 255, 255, 0.3);
    border-color: rgba(255, 255, 255, 0.5);
}

/* ENHANCED: Mobile Responsiveness */
@media (max-width: 768px) {
    .recording-interface {
        bottom: 20px;
        right: 20px;
        left: 20px;
        right: 20px;
    }
    
    .recording-panel {
        min-width: auto;
        max-width: none;
        width: 100%;
        padding: 16px;
    }
    
    .status-text {
        font-size: 15px;
    }
    
    .status-subtitle {
        font-size: 13px;
    }
    
    .record-btn {
        min-width: 120px;
        padding: 14px 20px;
        font-size: 13px;
        min-height: 44px;
    }
    
    .timer-circle {
        width: 50px;
        height: 50px;
    }
    
    .timer-text {
        font-size: 12px;
    }
}

@media (max-width: 480px) {
    .recording-interface {
        bottom: 15px;
        left: 15px;
        right: 15px;
    }
    
    .recording-panel {
        padding: 14px;
    }
    
    .status-text {
        font-size: 14px;
    }
    
    .record-btn {
        min-width: 110px;
        padding: 12px 18px;
        font-size: 12px;
        min-height: 40px;
    }
=======
.instructions-close:hover {
    background: #4d99cc;
    transform: translateY(-1px);
    box-shadow: 0 3px 8px rgba(102, 204, 179, 0.3);
>>>>>>> 1fbb8713
}

/* ========================================
   STATISTICS PAGE STYLES
   ======================================== */

.stats-page {
    background: var(--bg-dark);
    color: var(--text-primary);
    min-height: 100vh;
}

.stats-container {
    padding: calc(var(--nav-height) + var(--spacing-xl)) var(--spacing-lg) var(--spacing-xl);
    max-width: 1400px;
    margin: 0 auto;
}

.stats-header {
    text-align: center;
    margin-bottom: var(--spacing-2xl);
}

.overview-section {
    margin-bottom: var(--spacing-2xl);
}

.overview-grid {
    display: grid;
    grid-template-columns: repeat(auto-fit, minmax(180px, 1fr));
    gap: var(--spacing-lg);
    margin-bottom: var(--spacing-xl);
}

<<<<<<< HEAD
.stat-card {
    background: rgba(255, 255, 255, 0.02);
    border: 1px solid var(--border-subtle);
    border-radius: 16px;
    padding: var(--spacing-lg);
    text-align: center;
    transition: var(--transition-normal);
=======
/* Visualization Container */
#visualization-container {
    position: fixed;
    top: 0;
    left: 0;
    width: 100vw;
    height: 100vh;
    overflow: hidden;
    background: linear-gradient(135deg, #0a0a0a 0%, #1a1a1a 50%, #0a0a0a 100%);
    background-size: 400% 400%;
    animation: backgroundShift 20s ease-in-out infinite;
    z-index: 0;
>>>>>>> 1fbb8713
}

.stat-card:hover {
    background: rgba(255, 255, 255, 0.05);
    transform: translateY(-2px);
}

.stat-icon {
    font-size: 2rem;
    margin-bottom: var(--spacing-sm);
}

.stat-number {
    font-size: var(--font-size-3xl);
    font-weight: 700;
    color: var(--accent-primary);
    margin-bottom: var(--spacing-xs);
}

.stat-label {
    font-size: var(--font-size-sm);
    color: var(--text-secondary);
    text-transform: uppercase;
    letter-spacing: 0.5px;
}

<<<<<<< HEAD
.charts-section {
    margin-bottom: var(--spacing-2xl);
=======
/* P5.js Overlay Container */
#p5-container {
    position: absolute;
    top: 0;
    left: 0;
    z-index: 2;
    width: 100%;
    height: 100%;
    pointer-events: auto;
    background: transparent !important;
}

#p5-blob-container {
    position: absolute !important;
    top: 0 !important;
    left: 0 !important;
    width: 100% !important;
    height: 100% !important;
    background: transparent !important;
    pointer-events: auto !important;
>>>>>>> 1fbb8713
}

.charts-grid {
    display: grid;
    grid-template-columns: repeat(auto-fit, minmax(400px, 1fr));
    gap: var(--spacing-lg);
}

.chart-container {
    background: rgba(255, 255, 255, 0.02);
    border: 1px solid var(--border-subtle);
    border-radius: 16px;
    padding: var(--spacing-lg);
}

.chart-title {
    margin-bottom: var(--spacing-md);
    color: var(--text-primary);
}

.detailed-stats {
    margin-bottom: var(--spacing-2xl);
}

.stats-tabs {
    display: flex;
    gap: var(--spacing-sm);
    margin-bottom: var(--spacing-lg);
    border-bottom: 1px solid var(--border-subtle);
}

.tab-btn {
    background: none;
    border: none;
    padding: var(--spacing-sm) var(--spacing-md);
    color: var(--text-secondary);
    cursor: pointer;
    border-bottom: 2px solid transparent;
    transition: var(--transition-normal);
}

<<<<<<< HEAD
.tab-btn.active {
    color: var(--accent-primary);
    border-bottom-color: var(--accent-primary);
}

.tab-btn:hover {
    color: var(--text-primary);
}

.tab-content {
    position: relative;
}

.tab-panel {
    display: none;
=======
.analysis-confirmation {
    position: fixed;
    top: 0;
    left: 0;
    width: 100%;
    height: 100%;
    background: rgba(0, 0, 0, 0.8);
    backdrop-filter: blur(10px);
    z-index: 3000;
    opacity: 0;
    pointer-events: none;
    transition: all 0.4s cubic-bezier(0.34, 1.56, 0.64, 1);
    display: flex;
    align-items: center;
    justify-content: center;
}

.analysis-confirmation.visible {
    opacity: 1;
    pointer-events: auto;
}

.analysis-confirmation-content {
    background: rgba(10, 25, 35, 0.95);
    backdrop-filter: blur(25px);
    border: 1px solid rgba(102, 204, 179, 0.3);
    border-radius: 16px;
    padding: 32px;
    max-width: 500px;
    width: 90%;
    max-height: 80vh;
    overflow-y: auto;
    box-shadow: 0 15px 40px rgba(0, 0, 0, 0.6), 
                0 0 30px rgba(102, 204, 179, 0.1),
                inset 0 1px 0 rgba(102, 204, 179, 0.1);
    transform: scale(0.8);
    transition: transform 0.4s cubic-bezier(0.34, 1.56, 0.64, 1);
}

.analysis-confirmation.visible .analysis-confirmation-content {
    transform: scale(1);
}

.analysis-confirmation h3 {
    text-align: center;
    font-size: 24px;
    margin-bottom: 20px;
    color: #66ccb3;
    text-shadow: 0 0 10px rgba(102, 204, 179, 0.3);
}

.analysis-summary {
    text-align: center;
    margin-bottom: 24px;
    color: rgba(255, 255, 255, 0.9);
    line-height: 1.6;
>>>>>>> 1fbb8713
}

.tab-panel.active {
    display: block;
}

.detailed-grid {
    display: grid;
    grid-template-columns: repeat(auto-fit, minmax(200px, 1fr));
    gap: var(--spacing-lg);
}

<<<<<<< HEAD
.detail-card {
    background: rgba(255, 255, 255, 0.02);
    border: 1px solid var(--border-subtle);
    border-radius: 12px;
    padding: var(--spacing-md);
    text-align: center;
}

.detail-card h4 {
    margin-bottom: var(--spacing-sm);
    color: var(--text-secondary);
    font-size: var(--font-size-sm);
}

.detail-value {
    font-size: var(--font-size-xl);
    font-weight: 600;
    color: var(--accent-primary);
=======
.analysis-stat {
    text-align: center;
    padding: 16px;
    background: rgba(102, 204, 179, 0.05);
    border-radius: 12px;
    border: 1px solid rgba(102, 204, 179, 0.1);
}

.analysis-stat-number {
    font-size: 28px;
    font-weight: 700;
    color: #66ccb3;
    margin-bottom: 4px;
    text-shadow: 0 0 8px rgba(102, 204, 179, 0.4);
}

.analysis-stat-label {
    font-size: 12px;
    color: rgba(255, 255, 255, 0.7);
    text-transform: uppercase;
    letter-spacing: 0.5px;
>>>>>>> 1fbb8713
}

.coming-soon {
    text-align: center;
    padding: var(--spacing-xl);
    color: var(--text-secondary);
}

<<<<<<< HEAD
.coming-soon h4 {
    margin-bottom: var(--spacing-sm);
    color: var(--text-primary);
}

.live-feed {
    background: rgba(255, 255, 255, 0.02);
    border: 1px solid var(--border-subtle);
    border-radius: 16px;
    padding: var(--spacing-lg);
}

.feed-container {
    max-height: 400px;
    overflow-y: auto;
=======
.analysis-emotion {
    display: flex;
    align-items: center;
    gap: 6px;
    padding: 6px 12px;
    background: rgba(102, 204, 179, 0.1);
    border: 1px solid rgba(102, 204, 179, 0.2);
    border-radius: 20px;
    font-size: 12px;
    color: rgba(255, 255, 255, 0.9);
}

.analysis-emotion-dot {
    width: 8px;
    height: 8px;
    border-radius: 50%;
    flex-shrink: 0;
    box-shadow: 0 0 6px currentColor;
}

.analysis-emotion.hope .analysis-emotion-dot { background: #66ccb3; }
.analysis-emotion.sorrow .analysis-emotion-dot { background: #4d99cc; }
.analysis-emotion.transformative .analysis-emotion-dot { background: #80b3cc; }
.analysis-emotion.ambivalent .analysis-emotion-dot { background: #99ccb3; }
.analysis-emotion.reflective_neutral .analysis-emotion-dot { background: #b3cccc; }

.analysis-actions {
    display: flex;
    gap: 12px;
    justify-content: center;
>>>>>>> 1fbb8713
}

.feed-item {
    display: flex;
    align-items: center;
    gap: var(--spacing-md);
    padding: var(--spacing-sm);
    border-radius: 8px;
<<<<<<< HEAD
    margin-bottom: var(--spacing-sm);
    transition: var(--transition-normal);
}

.feed-item:hover {
    background: rgba(255, 255, 255, 0.02);
}

.feed-item.welcome {
    background: rgba(0, 212, 170, 0.1);
    border: 1px solid rgba(0, 212, 170, 0.2);
=======
    font-size: 14px;
    font-weight: 600;
    cursor: pointer;
    transition: all 0.3s ease;
    text-transform: uppercase;
    letter-spacing: 0.5px;
}

.analysis-btn.primary {
    background: #66ccb3;
    color: rgba(10, 25, 35, 1);
    box-shadow: 0 4px 15px rgba(102, 204, 179, 0.3);
}

.analysis-btn.primary:hover {
    background: #4d99cc;
    transform: translateY(-2px);
    box-shadow: 0 6px 20px rgba(102, 204, 179, 0.4);
}

.analysis-btn.secondary {
    background: transparent;
    color: #66ccb3;
    border: 2px solid #66ccb3;
}

.analysis-btn.secondary:hover {
    background: #66ccb3;
    color: rgba(10, 25, 35, 1);
    transform: translateY(-2px);
    box-shadow: 0 4px 15px rgba(102, 204, 179, 0.3);
>>>>>>> 1fbb8713
}

.feed-icon {
    font-size: 1.2rem;
    flex-shrink: 0;
}

.feed-content {
    flex: 1;
}

.feed-text {
    font-size: var(--font-size-sm);
    margin-bottom: 2px;
}

.feed-time {
    font-size: var(--font-size-xs);
    color: var(--text-secondary);
}

@media (max-width: 768px) {
    .stats-container {
        padding: calc(var(--nav-height) + var(--spacing-md)) var(--spacing-sm) var(--spacing-md);
    }
    
    .overview-grid {
        grid-template-columns: repeat(auto-fit, minmax(140px, 1fr));
    }
    
    .charts-grid {
        grid-template-columns: 1fr;
    }
    
    .stats-tabs {
        flex-wrap: wrap;
    }
    
    .detailed-grid {
        grid-template-columns: 1fr;
    }
}

/* ========================================
   INTERACTION EFFECTS
   ======================================== */

.interaction-ripple {
    position: absolute;
    border-radius: 50%;
    border: 2px solid rgba(0, 212, 170, 0.6);
    pointer-events: none;
    z-index: 10;
    transform-origin: center;
    animation: ripple-cleanup 1s ease-out forwards;
}

@keyframes ripple-cleanup {
    0% {
        transform: scale(1);
        opacity: 0.6;
    }
    100% {
        transform: scale(4);
        opacity: 0;
    }
}

/* ========================================
   ANIMATIONS
   ======================================== */

@keyframes fadeInUp {
    from {
        opacity: 0;
        transform: translateY(30px);
    }
    to {
        opacity: 1;
        transform: translateY(0);
    }
}

@keyframes pulse {
    0%, 100% {
        transform: scale(1);
    }
    50% {
        transform: scale(1.1);
    }
}

@keyframes spin {
    to {
        transform: rotate(360deg);
    }
}

/* ========================================
   RESPONSIVE DESIGN
   ======================================== */

@media (max-width: 768px) {
    .hero-container {
        grid-template-columns: 1fr;
        gap: var(--spacing-lg);
        text-align: center;
    }
    
    .hero-title {
        font-size: var(--font-size-3xl);
    }
    
    .hero-actions {
        justify-content: center;
    }
    
    .content-grid {
        grid-template-columns: 1fr;
        gap: var(--spacing-md);
    }
    
    .nav-container {
        padding: 0 var(--spacing-sm);
    }
    
    .nav-links {
        gap: var(--spacing-sm);
    }
    
    .nav-link {
        padding: var(--spacing-xs);
        font-size: var(--font-size-sm);
    }
    
    .features-grid,
    .tech-grid {
        grid-template-columns: 1fr;
    }
    
    .blob-info-panel {
        right: var(--spacing-sm);
        width: calc(100% - 2 * var(--spacing-sm));
        max-width: 300px;
    }
    
    .recording-interface {
        bottom: 10px;
        left: 50%;
        transform: translateX(-50%);
    }
    
    .recording-panel {
        min-width: 260px; /* Slightly smaller on mobile */
        max-width: 300px;
        padding: 10px 16px; /* Reduced padding on mobile */
        gap: 12px;
    }
    
    .status-text {
        font-size: 11px; /* Even smaller on mobile */
    }
    
    .status-subtitle {
        font-size: 8px;
    }
    
    .record-btn {
        min-width: 90px; /* Smaller button on mobile */
        padding: 6px 12px;
        font-size: 10px;
        height: 28px;
    }
    
    .timer-circle {
        width: 28px; /* Even smaller timer on mobile */
        height: 28px;
    }
    
    .timer-text {
        font-size: 9px;
    }
}

@media (max-width: 480px) {
    .hero-title {
        font-size: var(--font-size-2xl);
    }
    
    .page-title {
        font-size: var(--font-size-3xl);
    }
    
    .section-title {
        font-size: var(--font-size-2xl);
    }
    
    .hero-actions {
        flex-direction: column;
        align-items: center;
    }
    
    .btn {
        width: 100%;
        justify-content: center;
    }
    
    .instructions-panel {
        width: 95%;
        padding: var(--spacing-md);
    }
}

/* ========================================
   STATISTICS PAGE STYLES
   ======================================== */

.stats-page {
    background: var(--bg-dark);
    color: var(--text-primary);
    min-height: 100vh;
}

.stats-container {
    padding: calc(var(--nav-height) + var(--spacing-xl)) var(--spacing-lg) var(--spacing-xl);
    max-width: 1400px;
    margin: 0 auto;
}

.stats-header {
    text-align: center;
    margin-bottom: var(--spacing-2xl);
}

.overview-section {
    margin-bottom: var(--spacing-2xl);
}

.overview-grid {
    display: grid;
    grid-template-columns: repeat(auto-fit, minmax(180px, 1fr));
    gap: var(--spacing-lg);
    margin-bottom: var(--spacing-xl);
}

.stat-card {
    background: rgba(255, 255, 255, 0.02);
    border: 1px solid var(--border-subtle);
    border-radius: 16px;
    padding: var(--spacing-lg);
    text-align: center;
    transition: var(--transition-normal);
}

.stat-card:hover {
    background: rgba(255, 255, 255, 0.05);
    transform: translateY(-2px);
}

.stat-icon {
    font-size: 2rem;
    margin-bottom: var(--spacing-sm);
}

.stat-number {
    font-size: var(--font-size-3xl);
    font-weight: 700;
    color: var(--accent-primary);
    margin-bottom: var(--spacing-xs);
}

.stat-label {
    font-size: var(--font-size-sm);
    color: var(--text-secondary);
    text-transform: uppercase;
    letter-spacing: 0.5px;
}

.charts-section {
    margin-bottom: var(--spacing-2xl);
}

.charts-grid {
    display: grid;
    grid-template-columns: repeat(auto-fit, minmax(400px, 1fr));
    gap: var(--spacing-lg);
}

.chart-container {
    background: rgba(255, 255, 255, 0.02);
    border: 1px solid var(--border-subtle);
    border-radius: 16px;
    padding: var(--spacing-lg);
}

.chart-title {
    margin-bottom: var(--spacing-md);
    color: var(--text-primary);
}

.detailed-stats {
    margin-bottom: var(--spacing-2xl);
}

.stats-tabs {
    display: flex;
    gap: var(--spacing-sm);
    margin-bottom: var(--spacing-lg);
    border-bottom: 1px solid var(--border-subtle);
}

.tab-btn {
    background: none;
    border: none;
    padding: var(--spacing-sm) var(--spacing-md);
    color: var(--text-secondary);
    cursor: pointer;
    border-bottom: 2px solid transparent;
    transition: var(--transition-normal);
}

.tab-btn.active {
    color: var(--accent-primary);
    border-bottom-color: var(--accent-primary);
}

.tab-btn:hover {
    color: var(--text-primary);
}

.tab-content {
    position: relative;
}

.tab-panel {
    display: none;
}

.tab-panel.active {
    display: block;
}

.detailed-grid {
    display: grid;
    grid-template-columns: repeat(auto-fit, minmax(200px, 1fr));
    gap: var(--spacing-lg);
}

.detail-card {
    background: rgba(255, 255, 255, 0.02);
    border: 1px solid var(--border-subtle);
    border-radius: 12px;
    padding: var(--spacing-md);
    text-align: center;
}

.detail-card h4 {
    margin-bottom: var(--spacing-sm);
    color: var(--text-secondary);
    font-size: var(--font-size-sm);
}

.detail-value {
    font-size: var(--font-size-xl);
    font-weight: 600;
    color: var(--accent-primary);
}

.coming-soon {
    text-align: center;
    padding: var(--spacing-xl);
    color: var(--text-secondary);
}

.coming-soon h4 {
    margin-bottom: var(--spacing-sm);
    color: var(--text-primary);
}

.live-feed {
    background: rgba(255, 255, 255, 0.02);
    border: 1px solid var(--border-subtle);
    border-radius: 16px;
    padding: var(--spacing-lg);
}

.feed-container {
    max-height: 400px;
    overflow-y: auto;
}

.feed-item {
    display: flex;
    align-items: center;
    gap: var(--spacing-md);
    padding: var(--spacing-sm);
    border-radius: 8px;
    margin-bottom: var(--spacing-sm);
    transition: var(--transition-normal);
}

.feed-item:hover {
    background: rgba(255, 255, 255, 0.02);
}

.feed-item.welcome {
    background: rgba(0, 212, 170, 0.1);
    border: 1px solid rgba(0, 212, 170, 0.2);
}

.feed-icon {
    font-size: 1.2rem;
    flex-shrink: 0;
}

.feed-content {
    flex: 1;
}

.feed-text {
    font-size: var(--font-size-sm);
    margin-bottom: 2px;
}

.feed-time {
    font-size: var(--font-size-xs);
    color: var(--text-secondary);
}

@media (max-width: 768px) {
    .stats-container {
        padding: calc(var(--nav-height) + var(--spacing-md)) var(--spacing-sm) var(--spacing-md);
    }
    
    .overview-grid {
        grid-template-columns: repeat(auto-fit, minmax(140px, 1fr));
    }
    
    .charts-grid {
        grid-template-columns: 1fr;
    }
    
    .stats-tabs {
        flex-wrap: wrap;
    }
    
    .detailed-grid {
        grid-template-columns: 1fr;
    }
}

/* ========================================
   INTERACTION EFFECTS
   ======================================== */

.interaction-ripple {
    position: absolute;
    border-radius: 50%;
    border: 2px solid rgba(0, 212, 170, 0.6);
    pointer-events: none;
    z-index: 10;
    transform-origin: center;
    animation: ripple-cleanup 1s ease-out forwards;
}

@keyframes ripple-cleanup {
    0% {
        transform: scale(1);
        opacity: 0.6;
    }
    100% {
        transform: scale(4);
        opacity: 0;
    }
}

/* ENHANCED: Blob Info Panel - Recoverable Design */
.blob-info-panel {
    position: fixed;
    top: 100px;
    right: var(--spacing-lg);
    background: rgba(21, 21, 21, 0.95);
    backdrop-filter: blur(20px);
    border: 1px solid var(--border-subtle);
    border-radius: 16px;
    width: 300px;
    max-height: 500px;
    overflow: hidden;
    z-index: 50;
    transform: translateX(320px);
    transition: var(--transition-normal);
}

.blob-info-panel.active {
    transform: translateX(0);
}

.blob-info-header {
    display: flex;
    justify-content: space-between;
    align-items: center;
    padding: var(--spacing-md);
    border-bottom: 1px solid var(--border-subtle);
}

.blob-info-title {
    font-size: var(--font-size-lg);
    margin: 0;
}

.blob-info-close {
    background: none;
    border: none;
    color: var(--text-secondary);
    font-size: var(--font-size-xl);
    cursor: pointer;
    padding: var(--spacing-xs);
    border-radius: 4px;
    transition: var(--transition-normal);
}

.blob-info-close:hover {
    background: rgba(255, 255, 255, 0.1);
}

.blob-info-body {
    padding: var(--spacing-md);
}

.blob-count {
    text-align: center;
    margin-bottom: var(--spacing-md);
    font-size: var(--font-size-lg);
    font-weight: 600;
}

.blob-count span {
    color: var(--accent-primary);
    font-size: var(--font-size-2xl);
}

.category-stats {
    display: flex;
    flex-direction: column;
    gap: var(--spacing-sm);
}

.category-stat {
    display: flex;
    align-items: center;
    justify-content: space-between;
    padding: var(--spacing-xs);
    border-radius: 8px;
    transition: var(--transition-normal);
}

.category-stat:hover {
    background: rgba(255, 255, 255, 0.05);
}

.category-stat .category-dot {
    width: 12px;
    height: 12px;
    margin-right: var(--spacing-xs);
    border-radius: 50%;
    background: var(--border-subtle);
}

/* Emotion-specific colors for blob info panel */
.category-stat.hope .category-dot {
    background: var(--hope-primary);
    box-shadow: 0 0 8px rgba(255, 215, 0, 0.4);
}

.category-stat.sorrow .category-dot {
    background: var(--sorrow-primary);
    box-shadow: 0 0 8px rgba(74, 144, 226, 0.4);
}

.category-stat.transformative .category-dot {
    background: var(--transformative-primary);
    box-shadow: 0 0 8px rgba(155, 89, 182, 0.4);
}

.category-stat.ambivalent .category-dot {
    background: var(--ambivalent-primary);
    box-shadow: 0 0 8px rgba(231, 76, 60, 0.4);
}

.category-stat.reflective .category-dot {
    background: var(--reflective-primary);
    box-shadow: 0 0 8px rgba(149, 165, 166, 0.4);
}

.category-name {
    flex: 1;
    font-size: var(--font-size-sm);
}

.category-count {
    font-weight: 600;
    color: var(--accent-primary);
}

/* ENHANCED: Permanent Blob Info Toggle Button */
.blob-info-toggle {
    position: fixed;
    top: 120px;
    right: 20px;
    background: rgba(21, 21, 21, 0.9);
    backdrop-filter: blur(10px);
    border: 1px solid var(--border-subtle);
    border-radius: 50%;
    width: 48px;
    height: 48px;
    display: flex;
    align-items: center;
    justify-content: center;
    cursor: pointer;
    z-index: 150;
    transition: all 0.3s ease;
    color: var(--text-secondary);
    font-size: 18px;
}

.blob-info-toggle:hover {
    background: rgba(21, 21, 21, 0.95);
    color: var(--accent-primary);
    transform: scale(1.1);
}

.blob-info-toggle.active {
    background: var(--accent-primary);
    color: white;
}

/* Instructions Panel */
.instructions-panel {
    position: fixed;
    top: 50%;
    left: 50%;
    transform: translate(-50%, -50%);
    background: rgba(21, 21, 21, 0.98);
    backdrop-filter: blur(20px);
    border: 1px solid var(--border-subtle);
    border-radius: 20px;
    padding: var(--spacing-xl);
    max-width: 500px;
    width: 90%;
    text-align: center;
    z-index: 200;
    box-shadow: 0 20px 60px rgba(0, 0, 0, 0.7);
}

.instructions-panel.hidden {
    display: none;
}

.instructions-content h3 {
    margin-bottom: var(--spacing-lg);
    color: var(--accent-primary);
}

.instruction-steps {
    margin-bottom: var(--spacing-lg);
}

.instruction-step {
    display: flex;
    align-items: center;
    gap: var(--spacing-md);
    margin-bottom: var(--spacing-md);
    text-align: left;
}

.step-number {
    width: 30px;
    height: 30px;
    background: var(--accent-primary);
    color: white;
    border-radius: 50%;
    display: flex;
    align-items: center;
    justify-content: center;
    font-weight: 600;
    flex-shrink: 0;
}

.step-text {
    color: var(--text-secondary);
}

.instructions-close {
    background: var(--accent-primary);
    color: white;
    border: none;
    padding: var(--spacing-sm) var(--spacing-lg);
    border-radius: 8px;
    font-weight: 600;
    cursor: pointer;
    transition: var(--transition-normal);
}

.instructions-close:hover {
    background: var(--accent-secondary);
}

/* ENHANCED: Voice Analysis Confirmation Panel */
.analysis-confirmation {
    position: fixed;
    top: 50%;
    left: 50%;
    transform: translate(-50%, -50%) scale(0.8);
    background: rgba(21, 21, 21, 0.98);
    backdrop-filter: blur(20px);
    border: 1px solid var(--border-subtle);
    border-radius: 20px;
    padding: var(--spacing-xl);
    max-width: 600px;
    width: 90%;
    text-align: center;
    z-index: 300;
    box-shadow: 0 20px 60px rgba(0, 0, 0, 0.7);
    opacity: 0;
    pointer-events: none;
    transition: all 0.4s cubic-bezier(0.4, 0, 0.2, 1);
}

.analysis-confirmation.visible {
    opacity: 1;
    transform: translate(-50%, -50%) scale(1);
    pointer-events: auto;
}

.analysis-confirmation h3 {
    color: var(--accent-primary);
    margin-bottom: var(--spacing-md);
    font-size: var(--font-size-xl);
}

.analysis-summary {
    background: rgba(255, 255, 255, 0.05);
    border-radius: 12px;
    padding: var(--spacing-lg);
    margin-bottom: var(--spacing-lg);
}

.analysis-stats {
    display: grid;
    grid-template-columns: repeat(auto-fit, minmax(120px, 1fr));
    gap: var(--spacing-md);
    margin-bottom: var(--spacing-lg);
}

.analysis-stat {
    text-align: center;
}

.analysis-stat-number {
    font-size: var(--font-size-2xl);
    font-weight: 700;
    color: var(--accent-primary);
    margin-bottom: var(--spacing-xs);
}

.analysis-stat-label {
    font-size: var(--font-size-sm);
    color: var(--text-secondary);
    text-transform: uppercase;
    letter-spacing: 0.5px;
}

.analysis-emotions {
    display: flex;
    justify-content: center;
    gap: var(--spacing-sm);
    flex-wrap: wrap;
    margin-bottom: var(--spacing-lg);
}

.analysis-emotion {
    display: flex;
    align-items: center;
    gap: var(--spacing-xs);
    background: rgba(255, 255, 255, 0.05);
    padding: var(--spacing-xs) var(--spacing-sm);
    border-radius: 20px;
    font-size: var(--font-size-sm);
}

.analysis-emotion-dot {
    width: 8px;
    height: 8px;
    border-radius: 50%;
}

.analysis-actions {
    display: flex;
    gap: var(--spacing-md);
    justify-content: center;
}

.analysis-btn {
    padding: var(--spacing-sm) var(--spacing-lg);
    border-radius: 8px;
    font-weight: 600;
    cursor: pointer;
    transition: var(--transition-normal);
    border: none;
}

.analysis-btn.primary {
    background: var(--accent-primary);
    color: white;
}

.analysis-btn.primary:hover {
    background: var(--accent-secondary);
}

.analysis-btn.secondary {
    background: rgba(255, 255, 255, 0.1);
    color: var(--text-primary);
    border: 1px solid var(--border-subtle);
}

.analysis-btn.secondary:hover {
    background: rgba(255, 255, 255, 0.15);
}

/* Loading Overlay */
.loading-overlay {
    position: fixed;
    top: 0;
    left: 0;
    right: 0;
    bottom: 0;
    background: var(--bg-dark);
    display: flex;
    align-items: center;
    justify-content: center;
    z-index: 1000;
    transition: opacity var(--transition-slow);
}

.loading-overlay.hidden {
    opacity: 0;
    pointer-events: none;
}

.loading-content {
    text-align: center;
}

.loading-spinner {
    width: 60px;
    height: 60px;
    border: 4px solid rgba(0, 212, 170, 0.2);
    border-top: 4px solid var(--accent-primary);
    border-radius: 50%;
    margin: 0 auto var(--spacing-md);
    animation: spin 1s linear infinite;
}

<<<<<<< HEAD
.loading-text {
    font-size: var(--font-size-lg);
    color: var(--text-secondary);
=======
.webgl-fallback p {
    margin-bottom: 10px;
    line-height: 1.5;
    color: rgba(255, 255, 255, 0.8);
}

/* Emotion Categories Panel */
.emotion-categories-panel {
    display: none !important;
}

/* Animation keyframes */
@keyframes fadeInUp {
    from {
        opacity: 0;
        transform: translateY(10px);
    }
    to {
        opacity: 1;
        transform: translateY(0);
    }
}

@keyframes scaleIn {
    from {
        opacity: 0;
        transform: scale(0.8);
    }
    to {
        opacity: 1;
        transform: scale(1);
    }
}

/* Responsive adjustments */
@media (max-width: 768px) {
    .emotion-panel-new {
        right: 15px;
        bottom: 80px;
        min-width: 180px;
        max-width: 220px;
        padding: 10px;
    }
    
    .blob-info-toggle {
        bottom: 15px;
        right: 15px;
        padding: 6px 10px;
    }
    
    .toggle-icon {
        font-size: 12px;
    }
    
    .toggle-label {
        font-size: 10px;
    }
    
    .blob-tooltip-new {
        max-width: 220px;
        font-size: 11px;
    }
    
    .recording-interface {
        bottom: 15px;
        max-width: calc(100vw - 30px);
    }
    
    .recording-panel {
        padding: 16px;
        min-width: 260px;
        background: rgba(10, 25, 35, 0.9);
        border: 1px solid rgba(102, 204, 179, 0.3);
    }
}

/* Clean up P5 canvas positioning */
#p5-container canvas {
    position: absolute !important;
    top: 0 !important;
    left: 0 !important;
    z-index: 1 !important;
}

/* ========================================
   STATS PAGE STYLING
   ======================================== */

.stats-page {
    background: var(--bg-dark);
    min-height: 100vh;
}

.stats-container {
    max-width: 1200px;
    margin: 0 auto;
    padding: 120px 2rem 2rem;
}

.stats-header {
    text-align: center;
    margin-bottom: 3rem;
}

.stats-header .page-subtitle {
    color: var(--text-secondary);
    font-size: 1.1rem;
    margin-top: 1rem;
}

/* Overview Section */
.overview-section {
    margin-bottom: 3rem;
}

.overview-grid {
    display: grid;
    grid-template-columns: repeat(auto-fit, minmax(180px, 1fr));
    gap: 1.5rem;
    margin-bottom: 2rem;
}

.stat-card {
    background: var(--bg-dark-secondary);
    border: 1px solid var(--border-subtle);
    border-radius: 12px;
    padding: 1.5rem;
    text-align: center;
    transition: var(--transition-normal);
}

.stat-card:hover {
    border-color: var(--accent-primary);
    transform: translateY(-2px);
}

.stat-icon {
    font-size: 2rem;
    margin-bottom: 1rem;
}

.stat-number {
    font-size: 2.5rem;
    font-weight: 700;
    color: var(--accent-primary);
    margin-bottom: 0.5rem;
}

.stat-label {
    color: var(--text-secondary);
    font-size: 0.9rem;
    font-weight: 500;
}

/* Charts Section */
.charts-section {
    margin-bottom: 3rem;
}

.charts-grid {
    display: grid;
    grid-template-columns: repeat(auto-fit, minmax(400px, 1fr));
    gap: 2rem;
}

.chart-container {
    background: var(--bg-dark-secondary);
    border: 1px solid var(--border-subtle);
    border-radius: 12px;
    padding: 1.5rem;
}

.chart-title {
    color: var(--text-primary);
    font-size: 1.1rem;
    font-weight: 600;
    margin-bottom: 1rem;
    text-align: center;
}

/* Detailed Stats */
.detailed-stats {
    margin-bottom: 3rem;
}

.stats-tabs {
    display: flex;
    gap: 1rem;
    margin-bottom: 2rem;
    justify-content: center;
}

.tab-btn {
    background: transparent;
    border: 1px solid var(--border-subtle);
    color: var(--text-secondary);
    padding: 0.75rem 1.5rem;
    border-radius: 6px;
    cursor: pointer;
    transition: var(--transition-normal);
}

.tab-btn:hover {
    border-color: var(--accent-primary);
    color: var(--text-primary);
}

.tab-btn.active {
    background: var(--accent-primary);
    border-color: var(--accent-primary);
    color: white;
}

.tab-content {
    position: relative;
}

.tab-panel {
    display: none;
}

.tab-panel.active {
    display: block;
}

.detailed-grid {
    display: grid;
    grid-template-columns: repeat(auto-fit, minmax(200px, 1fr));
    gap: 1.5rem;
}

.detail-card {
    background: var(--bg-dark-tertiary);
    border: 1px solid var(--border-subtle);
    border-radius: 8px;
    padding: 1.5rem;
    text-align: center;
}

.detail-card h4 {
    color: var(--text-secondary);
    font-size: 0.9rem;
    margin-bottom: 1rem;
    font-weight: 500;
}

.detail-value {
    font-size: 1.8rem;
    font-weight: 700;
    color: var(--accent-primary);
}

/* Coming Soon */
.coming-soon {
    text-align: center;
    padding: 3rem;
    background: var(--bg-dark-secondary);
    border: 1px solid var(--border-subtle);
    border-radius: 12px;
}

.coming-soon h4 {
    color: var(--text-primary);
    margin-bottom: 1rem;
}

.coming-soon p {
    color: var(--text-secondary);
}

/* Live Feed */
.live-feed {
    margin-bottom: 2rem;
}

.feed-container {
    background: var(--bg-dark-secondary);
    border: 1px solid var(--border-subtle);
    border-radius: 12px;
    padding: 1.5rem;
    max-height: 400px;
    overflow-y: auto;
}

.feed-item {
    display: flex;
    align-items: center;
    gap: 1rem;
    padding: 1rem;
    border-radius: 8px;
    margin-bottom: 0.5rem;
    transition: var(--transition-fast);
}

.feed-item:hover {
    background: rgba(255, 255, 255, 0.05);
}

.feed-icon {
    font-size: 1.5rem;
    flex-shrink: 0;
}

.feed-content {
    flex: 1;
}

.feed-text {
    color: var(--text-primary);
    font-weight: 500;
    margin-bottom: 0.25rem;
}

.feed-time {
    color: var(--text-tertiary);
    font-size: 0.8rem;
}

.feed-item.welcome {
    border: 1px solid var(--accent-primary);
    background: rgba(0, 212, 170, 0.05);
}

/* Responsive Design for Stats */
@media (max-width: 768px) {
    .stats-container {
        padding: 100px 1rem 1rem;
    }
    
    .overview-grid {
        grid-template-columns: repeat(auto-fit, minmax(140px, 1fr));
        gap: 1rem;
    }
    
    .charts-grid {
        grid-template-columns: 1fr;
        gap: 1.5rem;
    }
    
    .chart-container {
        padding: 1rem;
    }
    
    .stats-tabs {
        flex-wrap: wrap;
        gap: 0.5rem;
    }
    
    .tab-btn {
        padding: 0.5rem 1rem;
        font-size: 0.9rem;
    }
    
    .detailed-grid {
        grid-template-columns: repeat(auto-fit, minmax(160px, 1fr));
        gap: 1rem;
    }
>>>>>>> 1fbb8713
}<|MERGE_RESOLUTION|>--- conflicted
+++ resolved
@@ -708,26 +708,6 @@
     overflow: hidden;
 }
 
-<<<<<<< HEAD
-/* Visualization Container */
-#visualization-container {
-    position: relative;
-    width: 100vw;
-    height: 100vh;
-    overflow: hidden;
-    background: linear-gradient(135deg, #0a0a0a 0%, #1a1a1a 50%, #0a0a0a 100%);
-    background-size: 400% 400%;
-    animation: backgroundShift 20s ease-in-out infinite;
-}
-
-@keyframes backgroundShift {
-    0%, 100% {
-        background-position: 0% 50%;
-    }
-    50% {
-        background-position: 100% 50%;
-    }
-=======
 /* ========================================
    RECORDING INTERFACE
    ======================================== */
@@ -771,7 +751,6 @@
         rgba(77, 153, 204, 0.05) 100%);
     border-radius: 16px;
     pointer-events: none;
->>>>>>> 1fbb8713
 }
 
 /* GLSL Canvas */
@@ -832,29 +811,14 @@
     right: 12px;
     background: none;
     border: none;
-<<<<<<< HEAD
-    color: rgba(255, 255, 255, 0.6);
-    font-size: 18px;
-    font-weight: bold;
-=======
     border-radius: 50%;
     background: linear-gradient(135deg, #66ccb3, #4d99cc);
->>>>>>> 1fbb8713
     cursor: pointer;
     width: 24px;
     height: 24px;
     display: flex;
     align-items: center;
     justify-content: center;
-<<<<<<< HEAD
-    border-radius: 50%;
-    transition: all 0.2s ease;
-}
-
-.blob-tooltip .close-btn:hover {
-    color: white;
-    background: rgba(255, 255, 255, 0.1);
-=======
     box-shadow: 0 8px 25px rgba(102, 204, 179, 0.3), 
                 0 0 20px rgba(102, 204, 179, 0.1);
     position: relative;
@@ -885,7 +849,6 @@
 .record-btn:hover::before {
     opacity: 1;
     animation: shimmer 1.5s ease-in-out infinite;
->>>>>>> 1fbb8713
 }
 
 /* WebGL Fallback Styles */
@@ -899,15 +862,6 @@
     z-index: 10;
 }
 
-<<<<<<< HEAD
-.webgl-fallback h3 {
-    color: var(--text-primary);
-    margin-bottom: var(--spacing-sm);
-}
-
-.webgl-fallback p {
-    margin-bottom: var(--spacing-md);
-=======
 .record-btn.recording {
     background: linear-gradient(135deg, #e74c3c, #c0392b);
     animation: recordingPulse 2s ease-in-out infinite;
@@ -934,7 +888,6 @@
                     0 0 40px rgba(231, 76, 60, 0.3);
         transform: scale(1.02);
     }
->>>>>>> 1fbb8713
 }
 
 /* Enhanced Loading Overlay for GLSL */
@@ -1013,10 +966,6 @@
     display: none; /* Hidden by default */
 }
 
-<<<<<<< HEAD
-.shader-controls.visible {
-    display: block;
-=======
 .timer-progress {
     fill: none;
     stroke: #66ccb3;
@@ -1026,7 +975,6 @@
     stroke-dashoffset: 283;
     transition: stroke-dashoffset 0.1s linear;
     filter: drop-shadow(0 0 8px rgba(102, 204, 179, 0.4));
->>>>>>> 1fbb8713
 }
 
 .shader-controls h4 {
@@ -1135,69 +1083,6 @@
    RECORDING INTERFACE
    ======================================== */
 
-<<<<<<< HEAD
-/* Recording Interface - ENHANCED LAYOUT */
-.recording-interface {
-    position: fixed;
-    bottom: 30px;
-    right: 30px;
-    z-index: 100;
-    pointer-events: none;
-}
-
-.recording-panel {
-    background: rgba(21, 21, 21, 0.95);
-    backdrop-filter: blur(20px);
-    border-radius: 16px;
-    padding: 20px;
-    box-shadow: 0 8px 32px rgba(0, 0, 0, 0.3);
-    border: 1px solid rgba(255, 215, 0, 0.2);
-    pointer-events: auto;
-    transition: all 0.3s cubic-bezier(0.4, 0, 0.2, 1);
-    
-    /* FIXED: More compact sizing */
-    min-width: 280px;
-    max-width: 320px;
-    width: auto;
-    
-    /* ENHANCED: Better layout */
-    display: flex;
-    flex-direction: column;
-    align-items: center;
-    gap: 16px;
-}
-
-.recording-panel:hover {
-    transform: translateY(-2px);
-    box-shadow: 0 12px 40px rgba(0, 0, 0, 0.4);
-    border-color: rgba(255, 215, 0, 0.3);
-}
-
-.status-panel {
-    text-align: center;
-    margin-bottom: 8px;
-    transition: opacity 0.3s ease;
-}
-
-.status-panel.hidden {
-    opacity: 0;
-    pointer-events: none;
-    height: 0;
-    margin: 0;
-}
-
-.status-text {
-    font-size: 16px;
-    font-weight: 600;
-    color: #ffffff;
-    margin-bottom: 4px;
-}
-
-.status-subtitle {
-    font-size: 14px;
-    color: rgba(255, 255, 255, 0.7);
-    line-height: 1.4;
-=======
 .blob-info-panel {
     position: fixed;
     top: 0;
@@ -1220,17 +1105,12 @@
 .blob-info-content {
     padding: 80px 20px 20px; /* Account for navbar height */
     color: white;
->>>>>>> 1fbb8713
 }
 
 .recording-controls {
     display: flex;
     flex-direction: column;
     align-items: center;
-<<<<<<< HEAD
-    gap: 16px;
-    width: 100%;
-=======
     margin-bottom: 20px;
     padding-bottom: 15px;
     border-bottom: 1px solid rgba(102, 204, 179, 0.2);
@@ -1241,7 +1121,6 @@
     font-size: 18px;
     font-weight: 600;
     margin: 0;
->>>>>>> 1fbb8713
 }
 
 .record-btn {
@@ -1251,50 +1130,6 @@
     border-radius: 50%;
     background: linear-gradient(135deg, #FFD700, #FFA500);
     cursor: pointer;
-<<<<<<< HEAD
-    display: flex;
-    align-items: center;
-    justify-content: center;
-    position: relative;
-    transition: all 0.3s cubic-bezier(0.4, 0, 0.2, 1);
-    box-shadow: 0 4px 20px rgba(255, 215, 0, 0.3);
-    
-    /* Remove any margin/padding that creates unused space */
-    margin: 0;
-    padding: 0;
-}
-
-.record-btn::before {
-    content: '';
-    position: absolute;
-    top: -4px;
-    left: -4px;
-    right: -4px;
-    bottom: -4px;
-    border-radius: 50%;
-    background: linear-gradient(135deg, #FFD700, #FFA500);
-    opacity: 0;
-    transition: opacity 0.3s ease;
-    z-index: -1;
-}
-
-.record-btn:hover::before {
-    opacity: 0.3;
-}
-
-.record-btn:hover {
-    transform: scale(1.05);
-    box-shadow: 0 6px 25px rgba(255, 215, 0, 0.4);
-}
-
-.record-btn:active {
-    transform: scale(0.95);
-}
-
-.record-btn.recording {
-    background: linear-gradient(135deg, #FF6B6B, #FF4757);
-    animation: recordingPulse 2s infinite;
-=======
     padding: 5px;
     border-radius: 50%;
     transition: all 0.2s ease;
@@ -1326,7 +1161,6 @@
     display: flex;
     flex-direction: column;
     gap: 10px;
->>>>>>> 1fbb8713
 }
 
 @keyframes recordingPulse {
@@ -1337,23 +1171,6 @@
 .record-icon {
     display: flex;
     align-items: center;
-<<<<<<< HEAD
-    justify-content: center;
-    width: 100%;
-    height: 100%;
-}
-
-.record-circle {
-    width: 24px;
-    height: 24px;
-    background: #ffffff;
-    border-radius: 50%;
-    transition: all 0.3s ease;
-}
-
-.record-btn.recording .record-circle {
-    animation: recordingBlink 1s infinite;
-=======
     gap: 12px;
     padding: 12px 15px;
     background: rgba(255, 255, 255, 0.03);
@@ -1367,7 +1184,6 @@
     background: rgba(102, 204, 179, 0.1);
     border-color: rgba(102, 204, 179, 0.3);
     transform: translateX(5px);
->>>>>>> 1fbb8713
 }
 
 @keyframes recordingBlink {
@@ -1375,45 +1191,6 @@
     51%, 100% { opacity: 0.3; }
 }
 
-<<<<<<< HEAD
-.timer {
-    opacity: 0;
-    transition: opacity 0.3s ease;
-    margin-top: 8px;
-}
-
-.timer.visible {
-    opacity: 1;
-}
-
-.timer-circle {
-    width: 60px;
-    height: 60px;
-    position: relative;
-}
-
-.timer-svg {
-    width: 100%;
-    height: 100%;
-    transform: rotate(-90deg);
-}
-
-.timer-background {
-    fill: none;
-    stroke: rgba(255, 255, 255, 0.2);
-    stroke-width: 3;
-}
-
-.timer-progress {
-    fill: none;
-    stroke: #FFD700;
-    stroke-width: 3;
-    stroke-linecap: round;
-    stroke-dasharray: 283;
-    stroke-dashoffset: 283;
-    transition: stroke-dashoffset 1s linear;
-}
-=======
 .category-name {
     flex: 1;
     color: rgba(255, 255, 255, 0.9);
@@ -1584,37 +1361,11 @@
 /* ========================================
    INSTRUCTIONS PANEL (Smaller & More Space-themed)
    ======================================== */
->>>>>>> 1fbb8713
 
 .timer-text {
     position: absolute;
     top: 50%;
     left: 50%;
-<<<<<<< HEAD
-    transform: translate(-50%, -50%);
-    font-size: 12px;
-    font-weight: 600;
-    color: #ffffff;
-}
-
-/* ENHANCED: Processing Panel */
-.processing-panel {
-    position: absolute;
-    top: 0;
-    left: 0;
-    right: 0;
-    bottom: 0;
-    background: rgba(21, 21, 21, 0.98);
-    border-radius: 16px;
-    display: flex;
-    flex-direction: column;
-    align-items: center;
-    justify-content: center;
-    opacity: 0;
-    visibility: hidden;
-    transition: all 0.3s ease;
-    gap: 16px;
-=======
     transform: translate(-50%, -50%) scale(0.8);
     background: rgba(10, 25, 35, 0.95);
     backdrop-filter: blur(20px);
@@ -1630,7 +1381,6 @@
     box-shadow: 0 15px 40px rgba(0, 0, 0, 0.6), 
                 0 0 30px rgba(102, 204, 179, 0.1),
                 inset 0 1px 0 rgba(102, 204, 179, 0.1);
->>>>>>> 1fbb8713
 }
 
 .processing-panel.visible {
@@ -1638,40 +1388,6 @@
     visibility: visible;
 }
 
-<<<<<<< HEAD
-.processing-spinner {
-    width: 40px;
-    height: 40px;
-    border: 3px solid rgba(255, 215, 0, 0.3);
-    border-top: 3px solid #FFD700;
-    border-radius: 50%;
-    animation: spin 1s linear infinite;
-}
-
-.processing-text {
-    font-size: 16px;
-    font-weight: 600;
-    color: #FFD700;
-    text-align: center;
-}
-
-.processing-subtitle {
-    font-size: 14px;
-    color: rgba(255, 255, 255, 0.7);
-    text-align: center;
-    line-height: 1.4;
-}
-
-/* ENHANCED: Error Panel */
-.error-panel {
-    position: absolute;
-    top: 0;
-    left: 0;
-    right: 0;
-    bottom: 0;
-    background: rgba(231, 76, 60, 0.95);
-    border-radius: 16px;
-=======
 .instructions-content h3 {
     text-align: center;
     font-size: 18px;
@@ -1703,44 +1419,10 @@
     background: #66ccb3;
     color: var(--bg-dark);
     border-radius: 50%;
->>>>>>> 1fbb8713
     display: flex;
     flex-direction: column;
     align-items: center;
     justify-content: center;
-<<<<<<< HEAD
-    opacity: 0;
-    visibility: hidden;
-    transition: all 0.3s ease;
-    gap: 12px;
-    padding: 20px;
-}
-
-.error-panel.visible {
-    opacity: 1;
-    visibility: visible;
-}
-
-.error-icon {
-    font-size: 24px;
-    color: #ffffff;
-}
-
-.error-text {
-    font-size: 14px;
-    color: #ffffff;
-    text-align: center;
-    line-height: 1.4;
-}
-
-.error-dismiss {
-    background: rgba(255, 255, 255, 0.2);
-    border: 1px solid rgba(255, 255, 255, 0.3);
-    color: #ffffff;
-    padding: 8px 16px;
-    border-radius: 8px;
-    font-size: 12px;
-=======
     font-weight: 600;
     font-size: 12px;
     flex-shrink: 0;
@@ -1762,85 +1444,14 @@
     border-radius: 6px;
     font-size: 14px;
     font-weight: 600;
->>>>>>> 1fbb8713
     cursor: pointer;
     transition: all 0.3s ease;
 }
 
-<<<<<<< HEAD
-.error-dismiss:hover {
-    background: rgba(255, 255, 255, 0.3);
-    border-color: rgba(255, 255, 255, 0.5);
-}
-
-/* ENHANCED: Mobile Responsiveness */
-@media (max-width: 768px) {
-    .recording-interface {
-        bottom: 20px;
-        right: 20px;
-        left: 20px;
-        right: 20px;
-    }
-    
-    .recording-panel {
-        min-width: auto;
-        max-width: none;
-        width: 100%;
-        padding: 16px;
-    }
-    
-    .status-text {
-        font-size: 15px;
-    }
-    
-    .status-subtitle {
-        font-size: 13px;
-    }
-    
-    .record-btn {
-        min-width: 120px;
-        padding: 14px 20px;
-        font-size: 13px;
-        min-height: 44px;
-    }
-    
-    .timer-circle {
-        width: 50px;
-        height: 50px;
-    }
-    
-    .timer-text {
-        font-size: 12px;
-    }
-}
-
-@media (max-width: 480px) {
-    .recording-interface {
-        bottom: 15px;
-        left: 15px;
-        right: 15px;
-    }
-    
-    .recording-panel {
-        padding: 14px;
-    }
-    
-    .status-text {
-        font-size: 14px;
-    }
-    
-    .record-btn {
-        min-width: 110px;
-        padding: 12px 18px;
-        font-size: 12px;
-        min-height: 40px;
-    }
-=======
 .instructions-close:hover {
     background: #4d99cc;
     transform: translateY(-1px);
     box-shadow: 0 3px 8px rgba(102, 204, 179, 0.3);
->>>>>>> 1fbb8713
 }
 
 /* ========================================
@@ -1875,15 +1486,6 @@
     margin-bottom: var(--spacing-xl);
 }
 
-<<<<<<< HEAD
-.stat-card {
-    background: rgba(255, 255, 255, 0.02);
-    border: 1px solid var(--border-subtle);
-    border-radius: 16px;
-    padding: var(--spacing-lg);
-    text-align: center;
-    transition: var(--transition-normal);
-=======
 /* Visualization Container */
 #visualization-container {
     position: fixed;
@@ -1896,7 +1498,6 @@
     background-size: 400% 400%;
     animation: backgroundShift 20s ease-in-out infinite;
     z-index: 0;
->>>>>>> 1fbb8713
 }
 
 .stat-card:hover {
@@ -1923,10 +1524,6 @@
     letter-spacing: 0.5px;
 }
 
-<<<<<<< HEAD
-.charts-section {
-    margin-bottom: var(--spacing-2xl);
-=======
 /* P5.js Overlay Container */
 #p5-container {
     position: absolute;
@@ -1947,7 +1544,6 @@
     height: 100% !important;
     background: transparent !important;
     pointer-events: auto !important;
->>>>>>> 1fbb8713
 }
 
 .charts-grid {
@@ -1989,23 +1585,6 @@
     transition: var(--transition-normal);
 }
 
-<<<<<<< HEAD
-.tab-btn.active {
-    color: var(--accent-primary);
-    border-bottom-color: var(--accent-primary);
-}
-
-.tab-btn:hover {
-    color: var(--text-primary);
-}
-
-.tab-content {
-    position: relative;
-}
-
-.tab-panel {
-    display: none;
-=======
 .analysis-confirmation {
     position: fixed;
     top: 0;
@@ -2062,7 +1641,6 @@
     margin-bottom: 24px;
     color: rgba(255, 255, 255, 0.9);
     line-height: 1.6;
->>>>>>> 1fbb8713
 }
 
 .tab-panel.active {
@@ -2075,26 +1653,6 @@
     gap: var(--spacing-lg);
 }
 
-<<<<<<< HEAD
-.detail-card {
-    background: rgba(255, 255, 255, 0.02);
-    border: 1px solid var(--border-subtle);
-    border-radius: 12px;
-    padding: var(--spacing-md);
-    text-align: center;
-}
-
-.detail-card h4 {
-    margin-bottom: var(--spacing-sm);
-    color: var(--text-secondary);
-    font-size: var(--font-size-sm);
-}
-
-.detail-value {
-    font-size: var(--font-size-xl);
-    font-weight: 600;
-    color: var(--accent-primary);
-=======
 .analysis-stat {
     text-align: center;
     padding: 16px;
@@ -2116,7 +1674,6 @@
     color: rgba(255, 255, 255, 0.7);
     text-transform: uppercase;
     letter-spacing: 0.5px;
->>>>>>> 1fbb8713
 }
 
 .coming-soon {
@@ -2125,23 +1682,6 @@
     color: var(--text-secondary);
 }
 
-<<<<<<< HEAD
-.coming-soon h4 {
-    margin-bottom: var(--spacing-sm);
-    color: var(--text-primary);
-}
-
-.live-feed {
-    background: rgba(255, 255, 255, 0.02);
-    border: 1px solid var(--border-subtle);
-    border-radius: 16px;
-    padding: var(--spacing-lg);
-}
-
-.feed-container {
-    max-height: 400px;
-    overflow-y: auto;
-=======
 .analysis-emotion {
     display: flex;
     align-items: center;
@@ -2172,7 +1712,6 @@
     display: flex;
     gap: 12px;
     justify-content: center;
->>>>>>> 1fbb8713
 }
 
 .feed-item {
@@ -2181,19 +1720,6 @@
     gap: var(--spacing-md);
     padding: var(--spacing-sm);
     border-radius: 8px;
-<<<<<<< HEAD
-    margin-bottom: var(--spacing-sm);
-    transition: var(--transition-normal);
-}
-
-.feed-item:hover {
-    background: rgba(255, 255, 255, 0.02);
-}
-
-.feed-item.welcome {
-    background: rgba(0, 212, 170, 0.1);
-    border: 1px solid rgba(0, 212, 170, 0.2);
-=======
     font-size: 14px;
     font-weight: 600;
     cursor: pointer;
@@ -2225,7 +1751,6 @@
     color: rgba(10, 25, 35, 1);
     transform: translateY(-2px);
     box-shadow: 0 4px 15px rgba(102, 204, 179, 0.3);
->>>>>>> 1fbb8713
 }
 
 .feed-icon {
@@ -3090,15 +2615,9 @@
     animation: spin 1s linear infinite;
 }
 
-<<<<<<< HEAD
 .loading-text {
     font-size: var(--font-size-lg);
     color: var(--text-secondary);
-=======
-.webgl-fallback p {
-    margin-bottom: 10px;
-    line-height: 1.5;
-    color: rgba(255, 255, 255, 0.8);
 }
 
 /* Emotion Categories Panel */
@@ -3452,5 +2971,4 @@
         grid-template-columns: repeat(auto-fit, minmax(160px, 1fr));
         gap: 1rem;
     }
->>>>>>> 1fbb8713
 }